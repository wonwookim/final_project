import React, { useState, useRef, useEffect, useCallback } from 'react';
import { useNavigate } from 'react-router-dom';
import { useInterview } from '../contexts/InterviewContext';
import { sessionApi, interviewApi, tokenManager } from '../services/api';
import apiClient, { handleApiError } from '../services/api';
import LoadingSpinner from '../components/common/LoadingSpinner';
import SpeechIndicator from '../components/voice/SpeechIndicator';
import { getInterviewState, markApiCallCompleted, debugInterviewState, setApiCallInProgress, isApiCallInProgress } from '../utils/interviewStateManager';
import { GazeAnalysisResult, VideoAnalysisResponse, AnalysisStatusResponse } from '../components/test/types';

// API 응답 타입 정의
interface UploadResponse {
  play_url: string;
  file_name?: string;
  file_type?: string;
  media_id?: string;
}

interface PresignedUploadResponse {
  upload_url: string;
  media_id: string;
  test_id?: string; // 백엔드에서 test_id도 반환될 수 있음
}

interface FeedbackEvaluationRequest {
  user_id: number;
  user_resume_id: number | null;
  ai_resume_id: number | null;
  posting_id: number | null;
  company_id: number | null;
  position_id: number | null;
  qa_pairs: {
    question: string;
    answer: string;
    duration: number;
    question_level: number;
  }[];
}

interface FeedbackEvaluationResponse {
  success: boolean;
  results?: {
    interview_id: number;
    evaluation_id: number;
  }[];
  message?: string;
}

const InterviewGO: React.FC = () => {
  const navigate = useNavigate();
  const { state, dispatch } = useInterview();

  // sessionId를 InterviewService 상태에서 가져오기
  React.useEffect(() => {
    const loadSessionFromService = async () => {
      try {
        // 1. 이미 Context에 sessionId가 있으면 OK
        if (state.sessionId) {
          console.log('✅ Context에 sessionId 존재:', state.sessionId);
          setIsRestoring(false);
          return;
        }

        // 2. InterviewService의 활성 세션에서 sessionId 가져오기
        console.log('🔍 InterviewService에서 활성 세션 조회 중...');
        const latestSessionId = await sessionApi.getLatestSessionId();
        
        if (latestSessionId) {
          console.log('✅ InterviewService에서 sessionId 발견:', latestSessionId);
          
          // 세션 상태도 함께 가져오기
          const sessionState = await sessionApi.getSessionState(latestSessionId);
          console.log('📋 세션 상태:', sessionState);
          
          // Context에 sessionId 설정
          dispatch({ type: 'SET_SESSION_ID', payload: latestSessionId });
          setIsRestoring(false);
          return;
        }

        // 3. localStorage에서 sessionId 복원 시도 (fallback)
        const saved = localStorage.getItem('interview_state');
        if (saved) {
          const parsedState = JSON.parse(saved);
          console.log('📦 localStorage에서 상태 복원 시도:', parsedState.sessionId);
          
          if (parsedState.sessionId) {
            dispatch({ type: 'SET_SESSION_ID', payload: parsedState.sessionId });
            console.log('✅ localStorage에서 sessionId 복원 완료:', parsedState.sessionId);
            setIsRestoring(false);
            return;
          }
        }

        // 4. sessionId가 없으면 환경 체크로 이동
        console.log('❌ sessionId를 찾을 수 없습니다. 환경 체크 페이지로 이동합니다.');
        navigate('/interview/environment-check');
        
      } catch (error) {
        console.error('❌ sessionId 로드 실패:', error);
        navigate('/interview/environment-check');
      } finally {
        setIsRestoring(false);
      }
    };

    loadSessionFromService();
  }, [state.sessionId, dispatch, navigate]);

  // 🎥 카메라 스트림 검증 및 연결
  useEffect(() => {
    const validateAndConnectStream = async () => {
      console.log('🔍 카메라 스트림 검증 시작:', !!state.cameraStream);
      
      // 1. 스트림 객체가 존재하는지 확인
      if (!state.cameraStream) {
        console.log('❌ 카메라 스트림이 없습니다.');
        alert('카메라 연결에 문제가 발생했습니다. 환경 체크 페이지로 다시 이동합니다.');
        navigate('/interview/environment-check');
        return;
      }
      
      // 2. 스트림이 활성화 상태인지 확인
      if (!state.cameraStream.active) {
        console.log('❌ 카메라 스트림이 비활성화 상태입니다.');
        alert('카메라 연결에 문제가 발생했습니다. 환경 체크 페이지로 다시 이동합니다.');
        navigate('/interview/environment-check');
        return;
      }
      
      // 3. 비디오 트랙이 존재하고 live 상태인지 확인
      const videoTracks = state.cameraStream.getVideoTracks();
      if (videoTracks.length === 0 || videoTracks[0].readyState !== 'live') {
        console.log('❌ 카메라 비디오 트랙이 유효하지 않습니다:', videoTracks.length, videoTracks[0]?.readyState);
        alert('카메라 연결에 문제가 발생했습니다. 환경 체크 페이지로 다시 이동합니다.');
        navigate('/interview/environment-check');
        return;
      }
      
      // 4. 모든 검증을 통과했다면 비디오 엘리먼트에 스트림 연결
      if (videoRef.current) {
        console.log('✅ 카메라 스트림 검증 완료 - 비디오 엘리먼트에 연결');
        videoRef.current.srcObject = state.cameraStream;
        
        try {
          await videoRef.current.play();
          console.log('✅ 카메라 비디오 재생 시작');
        } catch (playError) {
          console.warn('⚠️ 비디오 자동 재생 실패 (권한 문제일 수 있음):', playError);
        }
      }
    };

    // cameraStream이 존재할 때 검증 실행
    if (state.cameraStream) {
      validateAndConnectStream();
    }
  }, [state.cameraStream, navigate]);

  // 🧹 컴포넌트 언마운트 시 비디오 스트림 정리 (메모리 누수 방지)
  useEffect(() => {
    const currentVideoRef = videoRef.current;
    return () => {
      if (currentVideoRef) {
        console.log('🧹 비디오 엘리먼트 스트림 연결 해제');
        currentVideoRef.srcObject = null;
      }
    };
  }, []);
  // 🆕 currentPhase 상태 추가
  const [currentPhase, setCurrentPhase] = useState<'user_turn' | 'ai_processing' | 'interview_completed' | 'waiting' | 'unknown' | 'intro' | 'ready'>('waiting');
  // ✨ 새 면접 시작 시 시선 추적 상태 초기화
  useEffect(() => {
    if (currentPhase === 'intro' || currentPhase === 'ready') {
      console.log('✨ 새 면접 시작 - 시선 추적 상태 초기화 시작...', { currentPhase });
      setGazeBlob(null);
      setIsGazeRecording(false);
      setGazeError(null);
      setGazeAnalysisResult(null);
      setAnalysisTaskId(null);
      setIsPolling(false);
      setPollingError(null);
      console.log('✨ 시선 추적 상태가 초기화되었습니다.');
    }
  }, [currentPhase]);

  // 난이도별 AI 지원자 이미지 매핑 함수
  const getAICandidateImage = (level: number): string => {
    if (level <= 3) return '/img/candidate_1.png'; // 초급자
    if (level <= 7) return '/img/candidate_2.png'; // 중급자
    return '/img/candidate_3.png'; // 고급자
  };

  // 난이도별 AI 지원자 이름 매핑 함수
  const getAICandidateName = (level: number): string => {
    if (level <= 3) return '춘식이 (초급)';
    if (level <= 7) return '춘식이 (중급)';
    return '춘식이 (고급)';
  };
  
  // 🆕 새로운 상태들 추가
  const [currentAnswer, setCurrentAnswer] = useState('');
  const [isInitialLoading, setIsInitialLoading] = useState(false); // 면접 초기 시작 로딩
  const [isSubmittingAnswer, setIsSubmittingAnswer] = useState(false); // 답변 제출 중
  const [isRestoring, setIsRestoring] = useState(true); // 복원 상태 추가
  const [currentTTSType, setCurrentTTSType] = useState<string | null>(null); // 현재 TTS 타입
  
  // 🆕 INTRO 메시지 관련 상태
  const [introMessage, setIntroMessage] = useState<string>('');
  const [hasIntroMessage, setHasIntroMessage] = useState(false);
  const [showIntroMessage, setShowIntroMessage] = useState(false);
  
  // 🆕 TTS 관련 상태
  const [isTTSPlaying, setIsTTSPlaying] = useState(false);
  const [currentAudio, setCurrentAudio] = useState<HTMLAudioElement | null>(null);
  
  // 🔊 TTS 확인용 주석입니다 - TTS 실행 이력 추적
  const [ttsList, setTtsList] = useState<{type: string, text: string, timestamp: string}[]>([]);
  
  // 🔊 TTS 확인용 주석입니다 - TTS 큐 시스템 (타입 정보 포함)
  const [ttsQueue, setTtsQueue] = useState<{type: string, content: string}[]>([]);
  const [currentTTSIndex, setCurrentTTSIndex] = useState(-1);
  
  // 🆕 AI 질문/답변 관련 상태
  const [currentAIQuestion, setCurrentAIQuestion] = useState<string>('');
  const [currentAIAnswer, setCurrentAIAnswer] = useState<string>('');
  
  // 🆕 턴 관리 상태
  const [currentTurn, setCurrentTurn] = useState<'user' | 'ai' | 'waiting'>('waiting');
  const [timeLeft, setTimeLeft] = useState(120); // 2분 타이머
  const [isTimerActive, setIsTimerActive] = useState(false);
  const [canSubmit, setCanSubmit] = useState(false);
  const [currentQuestion, setCurrentQuestion] = useState<string>('');
  
  
  
  // 🎤 음성 관련 상태
  const [isRecording, setIsRecording] = useState(false);
  const [canRecord, setCanRecord] = useState(false);
  const [sttResult, setSttResult] = useState('');
  const [recordingTime, setRecordingTime] = useState(0);
  const [hasAudioPermission, setHasAudioPermission] = useState<boolean | null>(null);

  // 👁️ 시선 추적 관련 상태
  const [isGazeRecording, setIsGazeRecording] = useState(false);
  const [gazeBlob, setGazeBlob] = useState<Blob | null>(null);
  const [gazeError, setGazeError] = useState<string | null>(null);
  const [gazeAnalysisResult, setGazeAnalysisResult] = useState<GazeAnalysisResult | null>(null);
  
  const answerRef = useRef<HTMLTextAreaElement>(null);
  const videoRef = useRef<HTMLVideoElement>(null);
  const mediaRecorderRef = useRef<MediaRecorder | null>(null);
  const audioChunksRef = useRef<Blob[]>([]);
  const recordingTimerRef = useRef<NodeJS.Timeout | null>(null);
  const timerRef = useRef<NodeJS.Timeout | null>(null);
  
  // 🆕 API 호출 중복 방지를 위한 useRef
  const apiCallCancelRef = useRef<AbortController | null>(null);
  const isApiCallInProgressRef = useRef(false);
  

  // 👁️ 시선 추적용 refs
  const gazeVideoRef = useRef<HTMLVideoElement>(null);
  const gazeMediaRecorderRef = useRef<MediaRecorder | null>(null);
  const gazeChunksRef = useRef<Blob[]>([]);

  // 👁️ 시선 분석 폴링 관련 상태
  const [analysisTaskId, setAnalysisTaskId] = useState<string | null>(null);
  const [isPolling, setIsPolling] = useState(false);
  const [pollingError, setPollingError] = useState<string | null>(null);
  const pollingIntervalRef = useRef<NodeJS.Timeout | null>(null);
  const pollingTimeoutRef = useRef<NodeJS.Timeout | null>(null);
  const pollingMainTimeoutRef = useRef<NodeJS.Timeout | null>(null); // 5분 타임아웃용

  // 📊 백그라운드 피드백 처리 상태
  const [isFeedbackProcessing, setIsFeedbackProcessing] = useState(false);
  const [feedbackProcessingError, setFeedbackProcessingError] = useState<string | null>(null);

  // 🆕 시간 만료 핸들러
  const handleTimeUp = useCallback(() => {
    console.log('⏰ 시간 만료!');
    setIsTimerActive(false);
    setCanSubmit(false);
    
    // 답변이 있을 때만 제출
    if (currentAnswer.trim() && currentPhase === 'user_turn' && !isLoading) {
      alert('시간이 만료되었습니다! 답변을 자동 제출합니다.');
      // submitAnswer 함수를 비동기로 호출하되, 에러를 잡아서 처리
      setTimeout(() => {
        if (typeof submitAnswer === 'function') {
          submitAnswer().catch(console.error);
        }
      }, 0);
    } else {
      alert('시간이 만료되었습니다!');
    }
  }, [currentAnswer, currentPhase, isLoading]);

  // 🆕 타이머 관리
  useEffect(() => {
    // 사용자 턴이고 타이머가 활성화되어 있을 때만 타이머 실행
    if (currentTurn === 'user' && isTimerActive && timeLeft > 0) {
      timerRef.current = setInterval(() => {
        setTimeLeft(prev => {
          if (prev <= 1) {
            handleTimeUp();
            return 0;
          }
          return prev - 1;
        });
      }, 1000);
    } else {
      // 타이머 정지
      if (timerRef.current) {
        clearInterval(timerRef.current);
        timerRef.current = null;
      }
    }

    return () => {
      if (timerRef.current) {
        clearInterval(timerRef.current);
        timerRef.current = null;
      }
    };
  }, [currentTurn, isTimerActive, timeLeft, handleTimeUp]);

  // 🆕 백엔드에서 생성된 base64 오디오 재생 함수
  const playBase64Audio = async (base64Data: string): Promise<void> => {
    return new Promise((resolve, reject) => {
      try {
        console.log('🔊 Base64 오디오 재생 시작');
        setIsTTSPlaying(true);
        
        // 이전 오디오가 있으면 정지
        if (currentAudio) {
          currentAudio.pause();
          currentAudio.currentTime = 0;
        }
        
        // base64 → blob → Audio 객체 생성
        const binaryString = atob(base64Data);
        const bytes = new Uint8Array(binaryString.length);
        for (let i = 0; i < binaryString.length; i++) {
          bytes[i] = binaryString.charCodeAt(i);
        }
        const audioBlob = new Blob([bytes], { type: 'audio/mp3' });
        const audioUrl = URL.createObjectURL(audioBlob);
        const audio = new Audio(audioUrl);
        
        setCurrentAudio(audio);
        
        // 재생 완료 이벤트
        audio.onended = () => {
          console.log('✅ Base64 오디오 재생 완료');
          setIsTTSPlaying(false);
          setCurrentAudio(null);
          URL.revokeObjectURL(audioUrl); // 메모리 정리
          resolve();
        };
        
        // 재생 에러 이벤트
        audio.onerror = () => {
          console.error('❌ Base64 오디오 재생 실패');
          setIsTTSPlaying(false);
          setCurrentAudio(null);
          URL.revokeObjectURL(audioUrl); // 메모리 정리
          reject(new Error('Base64 오디오 재생 실패'));
        };
        
        // 오디오 재생 시작
        audio.play();
        
      } catch (error) {
        console.error('❌ TTS 호출 실패:', error);
        setIsTTSPlaying(false);
        setCurrentAudio(null);
        reject(error);
      }
    });
  };

  const stopTTS = () => {
    if (currentAudio) {
      currentAudio.pause();
      currentAudio.currentTime = 0;
      setCurrentAudio(null);
    }
    setIsTTSPlaying(false);
  };

  // 🆕 백엔드에서 받은 오디오들을 순차적으로 재생하는 함수
  const playSequentialAudio = async (response: any) => {
    try {
      console.log('🎵 순차 오디오 재생 시작');
      
      // 1. INTRO 오디오 재생
      if (response.intro_audio) {
        console.log('🎤 INTRO 오디오 재생');
        await playBase64Audio(response.intro_audio);
      }
      
      // 2. AI 질문 오디오 재생
      if (response.ai_question_audio) {
        console.log('🤖 AI 질문 오디오 재생');
        await playBase64Audio(response.ai_question_audio);
      }
      
      // 3. AI 답변 오디오 재생
      if (response.ai_answer_audio) {
        console.log('🤖 AI 답변 오디오 재생');
        await playBase64Audio(response.ai_answer_audio);
      }
      
      // 4. 사용자 질문 오디오 재생
      if (response.question_audio) {
        console.log('👤 사용자 질문 오디오 재생');
        await playBase64Audio(response.question_audio);
      }
      
      console.log('✅ 모든 오디오 재생 완료');
      
    } catch (error) {
      console.error('❌ 순차 오디오 재생 실패:', error);
      // TTS 실패해도 정상 진행
    }
  };

  // 🆕 타이머 포맷 함수
  const formatTime = (seconds: number): string => {
    const minutes = Math.floor(seconds / 60);
    const remainingSeconds = seconds % 60;
    return `${minutes}:${remainingSeconds.toString().padStart(2, '0')}`;
  };

  // 🆕 타이머 색상 함수
  const getTimerColor = (): string => {
    if (timeLeft > 60) return 'text-green-600';
    if (timeLeft > 30) return 'text-yellow-600';
    return 'text-red-600';
  };

  // AI 응답에서 resume_id 추출 및 Context 업데이트 함수
  const extractAndSaveAIResumeId = (response: any) => {
    try {
      console.log('🔍 AI resume_id 추출 시도 시작...');
      
      // 다양한 경로에서 AI 메타데이터 찾기
      const sources = [
        { name: 'ai_answer.metadata', data: response?.ai_answer?.metadata },
        { name: 'metadata', data: response?.metadata },
        { name: 'content.metadata', data: response?.content?.metadata },
        { name: 'turn_info.ai_metadata', data: response?.turn_info?.ai_metadata },
        { name: 'ai_response.metadata', data: response?.ai_response?.metadata },
        { name: 'content.ai_answer.metadata', data: response?.content?.ai_answer?.metadata }
      ];

      console.log('🔍 검색할 메타데이터 경로들:');
      sources.forEach((source, index) => {
        console.log(`  ${index + 1}. ${source.name}:`, source.data);
      });

      for (const source of sources) {
        if (source.data?.resume_id && typeof source.data.resume_id === 'number') {
          console.log(`✅ AI resume_id 추출 성공 (${source.name}):`, source.data.resume_id);
          dispatch({ type: 'SET_EXTRACTED_AI_RESUME_ID', payload: source.data.resume_id });
          return; // 첫 번째로 찾은 유효한 ID 사용
        }
      }

      console.log('⚠️ AI resume_id를 찾을 수 없습니다.');
    } catch (error) {
      console.warn('❌ AI resume_id 추출 중 오류:', error);
    }
  };

  // 🆕 텍스트를 TTS로 변환하여 재생하는 함수 (타입별 음성 지원)
  const generateAndPlayTTS = async (text: string, type: string, label: string = "", questionText?: string): Promise<void> => {
    if (!text || !text.trim()) {
      console.log(`[🔊 TTS] ${label} 텍스트가 비어있음 - TTS 건너뜀`);
      return;
    }

    // 🔊 TTS 확인용 주석입니다 - 실행된 TTS를 리스트에 추가
    const ttsEntry = {
      type: label,
      text: text.trim(),
      timestamp: new Date().toLocaleTimeString()
    };
    setTtsList(prev => [...prev, ttsEntry]);

    // 🎯 타입별 음성으로 1차 시도
    try {
      console.log(`[🔊 TTS] ${label} TTS 생성 시작 (타입: ${type}): ${text.slice(0, 50)}...`);
      
      // 타입별 TTS API 호출
      const response = await fetch('http://localhost:8000/interview/tts', {
        method: 'POST',
        headers: {
          'Content-Type': 'application/json',
        },
        body: JSON.stringify({
          text: text.trim(),
          voice_id: getVoiceIdByType(type)
        })
      });

      if (!response.ok) {
        throw new Error(`TTS API 오류: ${response.status}`);
      }

      const audioData = await response.arrayBuffer();
      console.log(`[🔊 TTS] ${label} 타입별 TTS 생성 완료, 재생 시작`);

      // 오디오 재생
      const audioBlob = new Blob([audioData], { type: 'audio/mp3' });
      const audioUrl = URL.createObjectURL(audioBlob);
      const audio = new Audio(audioUrl);

      // 🎯 TTS 재생 시작 - 타입 설정, 로딩 상태 해제, 질문 텍스트 표시
      setCurrentTTSType(type);
      setIsInitialLoading(false); // TTS 시작과 동시에 로딩 해제
      
      // 질문 텍스트를 TTS와 동기화하여 표시
      if (questionText) {
        setCurrentQuestion(questionText);
        console.log(`[📝 TTS 동기화] 질문 텍스트 표시: ${questionText}`);
      }
      
      console.log(`[🎯 하이라이트] TTS 재생 시작 - 타입: ${type} 설정됨, 로딩 해제됨`);

      // 재생 완료 대기
      await new Promise<void>((resolve, reject) => {
        audio.onended = () => {
          console.log(`[🔊 TTS] ${label} 타입별 TTS 재생 완료`);
          // 🎯 TTS 재생 완료 - 타입 초기화
          setCurrentTTSType(null);
          console.log(`[🎯 하이라이트] TTS 재생 완료 - 타입 초기화됨`);
          URL.revokeObjectURL(audioUrl);
          resolve();
        };
        audio.onerror = () => {
          console.error(`[🔊 TTS] ${label} 타입별 TTS 재생 실패`);
          // 🎯 TTS 재생 실패 - 타입 초기화
          setCurrentTTSType(null);
          console.log(`[🎯 하이라이트] TTS 재생 실패 - 타입 초기화됨`);
          URL.revokeObjectURL(audioUrl);
          reject(new Error('타입별 TTS 재생 실패'));
        };
        audio.play().catch(reject);
      });

      return; // 성공 시 종료

    } catch (error) {
      console.warn(`[🔊 TTS] ${label} 타입별 TTS 실패, 기본 음성으로 폴백:`, error);
      
      // 🔄 기본 음성으로 2차 시도 (폴백)
      try {
        console.log(`[🔊 TTS] ${label} 기본 음성으로 TTS 재시도...`);
        
        const fallbackResponse = await fetch('http://localhost:8000/interview/tts', {
          method: 'POST',
          headers: {
            'Content-Type': 'application/json',
          },
          body: JSON.stringify({
            text: text.trim(),
            voice_id: "21m00Tcm4TlvDq8ikWAM" // Rachel 음성 (기본값)
          })
        });

        if (!fallbackResponse.ok) {
          throw new Error(`폴백 TTS API 오류: ${fallbackResponse.status}`);
        }

        const fallbackAudioData = await fallbackResponse.arrayBuffer();
        console.log(`[🔊 TTS] ${label} 기본 음성 TTS 생성 완료, 재생 시작`);

        // 오디오 재생
        const audioBlob = new Blob([fallbackAudioData], { type: 'audio/mp3' });
        const audioUrl = URL.createObjectURL(audioBlob);
        const audio = new Audio(audioUrl);

        // 🎯 폴백 TTS 재생 시작 - 타입 설정
        setCurrentTTSType(type);
        console.log(`[🎯 하이라이트] 폴백 TTS 재생 시작 - 타입: ${type} 설정됨`);

        // 재생 완료 대기
        await new Promise<void>((resolve, reject) => {
          audio.onended = () => {
            console.log(`[🔊 TTS] ${label} 기본 음성 TTS 재생 완료`);
            // 🎯 폴백 TTS 재생 완료 - 타입 초기화
            setCurrentTTSType(null);
            console.log(`[🎯 하이라이트] 폴백 TTS 재생 완료 - 타입 초기화됨`);
            URL.revokeObjectURL(audioUrl);
            resolve();
          };
          audio.onerror = () => {
            console.error(`[🔊 TTS] ${label} 기본 음성 TTS 재생 실패`);
            // 🎯 폴백 TTS 재생 실패 - 타입 초기화
            setCurrentTTSType(null);
            console.log(`[🎯 하이라이트] 폴백 TTS 재생 실패 - 타입 초기화됨`);
            URL.revokeObjectURL(audioUrl);
            reject(new Error('기본 음성 TTS 재생 실패'));
          };
          audio.play().catch(reject);
        });

      } catch (fallbackError) {
        console.error(`[🔊 TTS] ${label} 모든 TTS 시도 실패:`, fallbackError);
        // 🎯 모든 TTS 실패 시 타입 초기화
        setCurrentTTSType(null);
        console.log(`[🎯 하이라이트] 모든 TTS 실패 - 타입 초기화됨`);
      }
    }
  };

  // 🔊 TTS 확인용 주석입니다 - 큐에 텍스트 추가 함수 (더 이상 사용하지 않음 - 동기적 수집 방식으로 변경)
  // const addToTTSQueue = (text: string, label: string = "") => {
  //   if (text && text.trim()) {
  //     setTtsQueue(prev => [...prev, text.trim()]);
  //     console.log(`🔊 [큐 추가] ${label}: ${text.substring(0, 50)}...`);
  //   }
  // };

  // 🔊 TTS 확인용 주석입니다 - 전달받은 항목들을 순차 처리 (타입 정보 포함)
  const processTTSQueue = async (ttsItems: {type: string, content: string}[] = []) => {
    console.log(`🔊 [큐 처리] 함수 호출됨 - 처리할 항목 수: ${ttsItems.length}`);
    console.log(`🔊 [큐 처리] 처리 항목들:`, ttsItems.map(item => `${item.type}: ${item.content.substring(0, 50)}...`));
    
    if (ttsItems.length === 0) {
      console.log('🔊 [큐 처리] 처리할 TTS 없음 - 종료');
      return;
    }
    
    // 🆕 TTS 재생 시작 - 타이머 중지
    console.log('🔊 [큐 처리] TTS 재생 시작 - 타이머 중지');
    setIsTTSPlaying(true);
    setTtsQueue(ttsItems);
    setCurrentTTSIndex(0);
    setIsTimerActive(false); // 타이머 중지
    
    console.log(`🔊 [큐 처리] ${ttsItems.length}개 항목 순차 처리 시작`);
    
    for (let i = 0; i < ttsItems.length; i++) {
      const item = ttsItems[i];
      console.log(`🔊 [큐 처리] ${i + 1}/${ttsItems.length} 처리 중: [${item.type}] ${item.content.substring(0, 50)}...`);
      
      setCurrentTTSIndex(i);
      
      try {
        // 큐의 마지막 요소이고 면접관 타입이면 사용자 질문
        const isLastItem = (i === ttsItems.length - 1);
        const isInterviewerType = ['hr', 'tech', 'collaborate'].includes(item.type.toLowerCase());
        const questionText = (isLastItem) ? item.content : undefined;
        
        console.log(`[🔍 질문 텍스트 DEBUG] ${i + 1}/${ttsItems.length}: type="${item.type}", isLastItem=${isLastItem}, isInterviewerType=${isInterviewerType}, questionText=${questionText ? '설정됨' : '없음'}`);
        
        await generateAndPlayTTS(item.content, item.type, `${item.type} ${i + 1}`, questionText);
        console.log(`🔊 [큐 처리] ${i + 1}/${ttsItems.length} 완료 [${item.type}]`);
      } catch (error) {
        console.error(`🔊 [큐 처리] ${i + 1}/${ttsItems.length} 실패 [${item.type}]:`, error);
      }
    }
    
    // 🆕 모든 TTS 재생 완료 - 타이머 시작
    console.log('🔊 [큐 처리] 모든 TTS 처리 완료 - 답변 타이머 시작');
    setIsTTSPlaying(false);
    setCurrentTTSIndex(-1);
    startAnswerTimer();
  };

  // 🆕 백엔드 응답에서 TTS 처리 (동기적 수집 방식)
  const handleTTSFromResponse = async (response: any, task?: string, status?: string): Promise<{type: string, content: string}[]> => {
    try {
      console.log('[🔊 TTS] 응답에서 TTS 처리 시작');
      
      // 즉시 TTS: 인트로 메시지
      if (response.intro_message) {
        await generateAndPlayTTS(response.intro_message, "intro", "INTRO");
      }

      // 첫 질문은 즉시 TTS (사용자가 들어야 하니까)
      const isFirstQuestion = !state.questions || state.questions.length === 0;
      if (isFirstQuestion && response.content?.content) {
        await generateAndPlayTTS(response.content.content, "hr", "첫 질문", response.content.content);
        return [] as {type: string, content: string}[]; // 첫 질문은 즉시 처리했으므로 빈 배열 반환
      } else {
        // 🔊 TTS 처리를 위한 항목들을 동기적으로 수집 (타입 정보 포함)
        const ttsItems: {type: string, content: string}[] = [];
        
        // 🔊 백엔드 TTS 큐를 우선적으로 처리
        if (response.tts_queue && Array.isArray(response.tts_queue)) {
          console.log(`🔊 [TTS 큐] ${response.tts_queue.length}개 항목을 순서대로 수집`);
          response.tts_queue.forEach((item: any, index: number) => {
            if (item.content) {
              console.log(`🔊 [TTS 큐] ${index + 1}. ${item.type}: ${item.content.substring(0, 50)}...`);
              ttsItems.push({type: item.type || 'unknown', content: item.content});
            }
          });
        } else {
          // 🔊 Fallback: 기존 방식으로 수집 (호환성 유지)
          console.log('🔊 [TTS 큐] tts_queue 없음 - 기존 방식으로 fallback');
          
          if (response.ai_question?.content) {
            console.log(`🔊 [Fallback] AI 질문: ${response.ai_question.content.substring(0, 50)}...`);
            ttsItems.push({type: 'ai_question', content: response.ai_question.content});
          }
          if (response.ai_answer?.content) {
            console.log(`🔊 [Fallback] AI 답변: ${response.ai_answer.content.substring(0, 50)}...`);
            ttsItems.push({type: 'ai_answer', content: response.ai_answer.content});
          }
          if (response.content?.content || response.content?.question) {
            const questionText = response.content.content || response.content.question;
            console.log(`🔊 [Fallback] 사용자 질문: ${questionText.substring(0, 50)}...`);
            ttsItems.push({type: 'user_question', content: questionText});
          }
          
          // 🔊 면접 종료 시 종료 메시지 처리
          if (response.message && (task === 'end_interview' || status === 'completed')) {
            console.log(`🔊 [Fallback] 면접 종료 메시지: ${response.message.substring(0, 50)}...`);
            ttsItems.push({type: 'end_message', content: response.message});
          }
        }
        
        console.log(`[🔊 TTS] 응답 TTS 처리 완료 - ${ttsItems.length}개 항목 수집됨`);
        return ttsItems;
      }
      
    } catch (error) {
      console.error('[🔊 TTS] 응답 TTS 처리 중 오류:', error);
      return [] as {type: string, content: string}[];
    }
  };

  // 🔊 TTS 확인용 주석입니다 - TTS 이력 출력 함수
  const showTTSHistory = () => {
    console.log('🔊 === TTS 실행 이력 전체 목록 ===');
    ttsList.forEach((entry, index) => {
      console.log(`${index + 1}. [${entry.timestamp}] ${entry.type}: ${entry.text.substring(0, 50)}${entry.text.length > 50 ? '...' : ''}`);
    });
    console.log(`🔊 총 ${ttsList.length}개의 TTS가 실행되었습니다.`);
    console.log('🔊 === TTS 이력 종료 ===');
  };


  // 🆕 백엔드 응답에 따른 currentPhase 업데이트 함수 + TTS 처리
  const updatePhaseFromResponse = async (response: any): Promise<{ ttsItems: {type: string, content: string}[], isEndInterview: boolean }> => {
    console.log('🔄 === 전체 응답 구조 분석 START ===');
    console.log('📋 응답 객체 전체:', JSON.stringify(response, null, 2));
    console.log('🔍 메타데이터 분석:');
    console.log('  - response.metadata:', response?.metadata);
    console.log('  - response.ai_answer:', response?.ai_answer);
    console.log('  - response.ai_answer?.metadata:', response?.ai_answer?.metadata);
    console.log('  - response.content:', response?.content);
    console.log('  - response.turn_info:', response?.turn_info);
    console.log('🔄 === 전체 응답 구조 분석 END ===');
    
    // AI 응답에서 resume_id 추출 및 Context 업데이트
    extractAndSaveAIResumeId(response);
    
    // 변수들을 먼저 추출
    const nextAgent = response?.metadata?.next_agent;
    const task = response?.metadata?.task;
    const status = response?.status;
    
    // 🆕 TTS 처리 - 하이브리드 방식 (즉시 + 수집)
    const collectedTTSItems: {type: string, content: string}[] = await handleTTSFromResponse(response, task, status);
    const turnInfo = response?.turn_info;

    // 🔍 현재 면접관 타입 업데이트 (metadata에서 추출)
    const interviewerType = response?.metadata?.interviewer_type || 
                           response?.content?.metadata?.interviewer_type || 
                           currentInterviewerType; // 기본값
    if (interviewerType && interviewerType !== currentInterviewerType) {
      console.log(`🔍 면접관 타입 업데이트: ${currentInterviewerType} → ${interviewerType}`);
      setCurrentInterviewerType(interviewerType);
    }

    console.log('🔍 Phase 판단:', { nextAgent, task, status, turnInfo, interviewerType });

    if (task === 'end_interview' || status === 'completed') {
        // 🔊 end_interview 시에는 TTS 처리 후 면접 완료 처리를 submitAnswer에서 수행
        console.log('🔍 면접 종료 응답 감지 - TTS 처리 후 완료 처리 예정');
        // 임시로 사용자 턴으로 설정 (TTS 처리 후 변경될 예정)
        setCurrentPhase('user_turn');
        setCurrentTurn('user');
        setIsTimerActive(false);
        setCanSubmit(false);
        console.log('✅ 면접 완료로 설정됨');

        // // 👁️ 시선 추적 녹화만 중지 (분석은 면접 완전 완료 후 실행)
        // if (isGazeRecording) {
        //   console.log('👁️ 면접 완료 - 시선 추적 녹화 중지');
        //   stopGazeRecording();
        // }
    } else if (nextAgent === 'user' || status === 'waiting_for_user' || turnInfo?.is_user_turn) {
        setCurrentPhase('user_turn');
        setCurrentTurn('user');
        setIsTimerActive(true);
        setTimeLeft(120);
        setCanSubmit(true);
        setCanRecord(true);  // 🎤 녹음 활성화
        console.log('✅ 사용자 턴으로 설정됨 (턴 정보:', turnInfo, ')');
    } else if (nextAgent === 'ai' || nextAgent === 'interviewer') {
        setCurrentPhase('ai_processing');
        setCurrentTurn('ai');
        setIsTimerActive(false);
        setCanSubmit(false);
        setCanRecord(false); // 🎤 녹음 비활성화
        // 진행 중인 녹음이 있으면 자동 중지
        if (isRecording) {
            stopRecording();
        }
        console.log('✅ AI/면접관 처리 중으로 설정됨');
    } else {
        // 기본적으로 사용자 턴으로 설정 (대기 상태 방지)
        console.log('⚠️ 명확한 턴 정보가 없어서 사용자 턴으로 기본 설정');
        setCurrentPhase('user_turn');
        setCurrentTurn('user');
        setIsTimerActive(true);
        setTimeLeft(120);
        setCanSubmit(true);
        setCanRecord(true);  // 🎤 녹음 활성화
    }

    // AI 질문, 답변 및 사용자 질문 TTS 처리
    const aiQuestion = response?.ai_question?.content;
    const aiAnswer = response?.ai_answer?.content || response?.ai_response?.content;
    const question = response?.content?.content;
    
    if (question) {
        // 질문을 즉시 표시하지 않고 TTS와 동기화하기 위해 임시 저장
        console.log('📝 질문 임시 저장 (TTS와 동기화 예정):', question);
        // setCurrentQuestion(question); // TTS 시작 시에 표시하도록 변경
    }
    
    // AI 질문 상태 업데이트
    if (aiQuestion && aiQuestion.trim()) {
        setCurrentAIQuestion(aiQuestion);
        console.log('🤖 AI 질문 상태 업데이트:', aiQuestion);
    }
    
    // AI 답변 상태 업데이트
    if (aiAnswer && aiAnswer.trim()) {
        setCurrentAIAnswer(aiAnswer);
        console.log('🤖 AI 답변 상태 업데이트:', aiAnswer);
    }

    // 🆕 백엔드에서 전달된 텍스트 데이터들을 확인하고 순차 TTS 재생
    console.log('🔍 백엔드 텍스트 데이터 분석:');
    console.log('  - INTRO 메시지 존재:', !!response.intro_message, response.intro_message ? `(${response.intro_message.length}자)` : '');
    console.log('  - AI 질문 텍스트 존재:', !!response.ai_question?.content, response.ai_question?.content ? `(${response.ai_question.content.length}자)` : '');
    console.log('  - AI 답변 텍스트 존재:', !!response.ai_answer?.content, response.ai_answer?.content ? `(${response.ai_answer.content.length}자)` : '');
    console.log('  - 사용자 질문 텍스트 존재:', !!response.content?.content, response.content?.content ? `(${response.content.content.length}자)` : '');
    
    // 🔊 TTS 확인용 주석입니다 - 큐 시스템으로 대체됨 (중복 방지)
    
    // 🎤 녹음 권한 및 상태 업데이트
    updateVoicePermissions();
    
    // 🔊 수집된 TTS 항목들 반환 (end_interview 플래그 포함)
    const isEndInterview = task === 'end_interview' || status === 'completed';
    return { ttsItems: collectedTTSItems, isEndInterview };
  };

  // 🆕 턴 상태 업데이트 함수 (JSON 응답 기반) - 기존 함수 유지
  const updateTurnFromResponse = (response: any) => {
    console.log('🔄 턴 상태 업데이트:', response);
    
    // JSON 응답에서 턴 정보 추출 (실제 응답 구조에 맞게 수정)
    const status = response?.status || '';
    const isUserTurn = status === 'waiting_for_user' || 
                      status === 'waiting_for_user_answer' || 
                      status === 'user_turn' || 
                      status === 'user';
    
    const isAITurn = status === 'ai_answering' || 
                     status === 'ai_turn' || 
                     status === 'ai' ||
                     status === 'waiting_for_ai';
    
    console.log('🔍 턴 판단:', {
      status,
      isUserTurn,
      isAITurn,
      responseKeys: Object.keys(response || {})
    });
    
    if (isUserTurn) {
      setCurrentTurn('user');
      setIsTimerActive(true);
      setTimeLeft(120); // 2분으로 재설정
      setCanSubmit(true);
      console.log('✅ 사용자 턴으로 설정됨');
    } else if (isAITurn) {
      setCurrentTurn('ai');
      setIsTimerActive(false);
      setCanSubmit(false);
      console.log('✅ AI 턴으로 설정됨');
    } else {
      // 기본적으로 사용자 턴으로 설정 (대기 상태 방지)
      console.log('⚠️ 명확한 턴 정보가 없어서 사용자 턴으로 기본 설정');
      setCurrentTurn('user');
      setIsTimerActive(true);
      setTimeLeft(120);
      setCanSubmit(true);
    }

    // 현재 질문 업데이트
    if (response?.question) {
      setCurrentQuestion(response.question);
      console.log('📝 질문 업데이트:', response.question);
    }
  };

  // 🆕 사용자 턴 상태 설정 헬퍼 함수
  const setUserTurnState = (question: string, source: string) => {
    console.log(`✅ 사용자 턴 설정 (${source}):`, question);
    setCurrentPhase('user_turn');
    setCurrentTurn('user');
    setIsTimerActive(true);
    setTimeLeft(120);
    setCanSubmit(true);
    setCanRecord(true);
    setCurrentQuestion(question);
  };

  // 🆕 답변 타이머 시작 함수 (TTS 완료 후 호출)
  const startAnswerTimer = () => {
    console.log('⏰ 답변 타이머 시작 - TTS 완료 후');
    // 사용자 턴일 때만 타이머 시작
    if (currentTurn === 'user') {
      setIsTimerActive(true);
      setTimeLeft(120); // 2분으로 재설정
      setCanSubmit(true);
      setCanRecord(true);
      console.log('✅ 답변 타이머 활성화됨 (120초)');
    } else {
      console.log('⚠️ 사용자 턴이 아니어서 타이머 시작하지 않음');
    }
  };

  // 🔍 현재 면접관 타입 추출 함수 (최근 응답 기반)
  const [currentInterviewerType, setCurrentInterviewerType] = useState<string>('hr');

  // 🔄 백엔드 TTS 타입을 프론트엔드 표준 타입으로 정규화
  const normalizeTTSType = (backendType: string): string => {
    // AI 답변은 그대로
    if (backendType.includes('ai_answer')) return 'ai';
    
    // AI 질문은 현재 면접관 타입으로 변환
    if (backendType.includes('ai_question')) {
      return currentInterviewerType.toLowerCase(); // hr, tech, collaborate
    }
    
    // 질문 타입들 (대소문자 모두 처리)
    if (backendType === 'hr' || backendType.includes('HR')) return 'hr';
    if (backendType === 'tech' || backendType.includes('TECH')) return 'tech';
    if (backendType === 'collaborate' || backendType.includes('COLLABORATION')) return 'collaborate';
    
    // 기타
    if (backendType === 'OUTRO') return 'outro';
    if (backendType.includes('intro')) return 'intro';
    
    // 기본값
    return 'unknown';
  };

  // 🆕 타입별 voice_id 매핑 함수
  const getVoiceIdByType = (type: string): string => {
    const normalizedType = normalizeTTSType(type);
    switch (normalizedType) {
      case 'ai': return 'uyVNoMrVvroE5JXeeUSJakg'; // AI 전용 음성 (현재는 기본값과 동일)
      case 'tech': return 'mYk0rAapHek2oTw18z8x'; // 기술 면접관 음성 (현재는 기본값과 동일)
      case 'collaborate': return 'ZJCNdZEjYwkOElxugmW2'; // 협업 면접관 음성 (현재는 기본값과 동일)  
      case 'hr': return 'YBRudLRm83BV5Mazcr42'; // HR 면접관 음성 (기본값)
      default: return 'YBRudLRm83BV5Mazcr42'; // 기본값은 HR과 동일
    }
  };

  // 🎯 TTS 타입별 표시 메시지 생성 함수
  const getTTSDisplayMessage = (type: string): string => {
    const normalizedType = normalizeTTSType(type);
    switch (normalizedType) {
      case 'intro': return '🎬 면접을 시작합니다';
      case 'hr': return '💼 HR 질문이 진행됩니다';
      case 'tech': return '💻 기술 질문이 진행됩니다';
      case 'collaborate': return '🤝 협업 질문이 진행됩니다';
      case 'ai_question': return '🤖 AI 질문이 재생됩니다';
      case 'ai': return '🤖 AI가 답변 중입니다';
      case 'outro': return '✅ 면접이 완료되었습니다';
      default: return '🔊 음성이 재생됩니다';
    }
  };

  // 🎯 TTS 타입별 하이라이트 확인 함수
  const shouldHighlight = (componentType: 'hr' | 'tech' | 'collaborate' | 'ai'): boolean => {
    if (!currentTTSType) return false;
    
    const normalizedType = normalizeTTSType(currentTTSType);
    switch (componentType) {
      case 'hr': return normalizedType === 'hr' || normalizedType === 'intro' || normalizedType === 'outro';
      case 'tech': return normalizedType === 'tech';
      case 'collaborate': return normalizedType === 'collaborate';
      case 'ai': return normalizedType === 'ai' || normalizedType === 'ai_question';
      default: return false;
    }
  };

  // 🆕 초기 턴 상태 설정 (세션 로드 완료 후)
  useEffect(() => {
    if (!isRestoring && state.sessionId) {
      console.log('🚀 초기 턴 상태 설정');
      
      // 면접 시작 시 받은 응답에서 턴 정보 확인
      const checkInitialTurnStatus = async () => {
        try {
          // 1. 먼저 localStorage에서 면접 시작 응답 확인 (유틸리티 함수 사용)
          debugInterviewState(); // 디버그 정보 출력
          const parsedState = getInterviewState();
          if (parsedState) {
            console.log('📦 localStorage에서 면접 상태 확인:', parsedState);
            
            // 🆕 API 호출이 필요한 경우 (환경 체크에서 온 경우) + 중복 방지 강화
            if (parsedState.needsApiCall && !parsedState.apiCallCompleted) {
              console.log('🎯 API 호출 조건 충족: needsApiCall=true, apiCallCompleted=false');
              
              // 🚦 메모리 기반 중복 호출 체크 (React Strict Mode 대응)
              if (isApiCallInProgress(parsedState.sessionId) || isApiCallInProgressRef.current) {
                console.log('⚠️ API 이미 진행 중 - 중복 호출 방지 (메모리 기반)');
                return;
              }
              
              console.log('🚀 환경 체크에서 온 새로운 면접 - 첫 질문 로딩 시작');
              setCurrentQuestion("🎬 면접을 시작합니다");
              setCurrentPhase('waiting');
              setCurrentTurn('waiting');
              setIsInitialLoading(true);
              
              // 🚦 호출 진행 상태 설정 (메모리 + 전역)
              isApiCallInProgressRef.current = true;
              setApiCallInProgress(parsedState.sessionId, true);
              
              try {
                // 🆕 AbortController 설정 (cleanup을 위한)
                const abortController = new AbortController();
                apiCallCancelRef.current = abortController;
                
                let response: any;
                const finalSettings = parsedState.settings;
                
                if (finalSettings.mode === 'ai_competition') {
                  console.log('🤖 AI 경쟁 모드 - API 호출 시작');
                  response = await interviewApi.startAICompetition(finalSettings);
                } else {
                  console.log('👤 일반 모드 - API 호출 시작');
                  response = await interviewApi.startInterview(finalSettings);
                }

                console.log('🔍 startInterview/startAICompetition 응답:', response);
                console.log('🔍 응답 내 interview_id 값:', response.interview_id);
                
                // AbortController 확인 (호출이 취소되었으면 중단)
                if (abortController.signal.aborted) {
                  console.log('⚠️ API 호출이 취소됨 - 처리 중단');
                  return;
                }
                
                console.log('✅ 첫 질문 로딩 완료:', response);
                
                // 🔧 백엔드에서 받은 실제 세션 ID로 업데이트
                if (response.session_id) {
                  console.log('🔄 세션 ID 업데이트:', parsedState.sessionId, '->', response.session_id);
                  
                  // Context 업데이트
                  dispatch({ type: 'SET_SESSION_ID', payload: response.session_id });
                  
                  // localStorage도 즉시 업데이트 (나중에 다시 업데이트하지만 일관성을 위해)
                  parsedState.sessionId = response.session_id;
                }

                // 🆕 interview_id (정수형) 저장
                console.log('🔍 백엔드 응답에서 interview_id 확인:', response.interview_id);
                if (response.interview_id) {
                  console.log('🔄 면접 ID 업데이트:', response.interview_id);
                  dispatch({ type: 'SET_INTERVIEW_ID', payload: response.interview_id });
                } else {
                  console.warn('⚠️ 백엔드 응답에 interview_id가 없습니다. response:', response);
                }
                
                // 질문 처리 함수 (response를 파라미터로 받음)
                const processQuestion = (apiResponse: any) => {
                  const responseContent = apiResponse?.content;
                  const contentText = responseContent?.content;
                  const contentType = responseContent?.type;
                  
                  if (apiResponse && contentText) {
                    try {
                      console.log('📝 컨텐츠 추출 성공:', contentText, '타입:', contentType);
                      
                      // 일반 질문 처리 (HR, TECH, COLLABORATION 등)
                      const questionData = {
                        id: `q_${Date.now()}`,
                        question: contentText,
                        category: contentType || 'HR',
                        time_limit: 120,
                        keywords: []
                      };
                        
                      dispatch({ 
                        type: 'ADD_QUESTION', 
                        payload: questionData
                      });
                      
                      setCurrentQuestion(questionData.question);
                      console.log('✅ 질문 설정 완료:', questionData.question);
                      
                      return questionData; // questionData 반환
                      
                    } catch (error) {
                      console.error('❌ 컨텐츠 처리 실패:', error);
                      setCurrentQuestion("컨텐츠를 처리하는 중 오류가 발생했습니다.");
                    }
                  } else {
                    console.warn('⚠️ API 응답에 컨텐츠가 없습니다:', apiResponse);
                    setCurrentQuestion("컨텐츠를 받지 못했습니다. 새로고침해주세요.");
                  }
                  return null;
                };

                // 🆕 질문 데이터 먼저 처리 (INTRO 여부와 관계없이)
                console.log('📝 질문 데이터 처리 시작');
                const questionData = processQuestion(response);
                
                // 🆕 INTRO 메시지 처리 (텍스트 표시용)
                const introMessageFromResponse = (response as any)?.intro_message;
                if (introMessageFromResponse) {
                  console.log('📢 응답에서 INTRO 메시지 감지:', introMessageFromResponse);
                  setIntroMessage(introMessageFromResponse);
                  setHasIntroMessage(true);
                  setShowIntroMessage(true);
                  
                  // 🎯 인트로가 있을 때는 타이머 없이 질문만 설정
                  console.log('⏰ 인트로 메시지 있음 - 타이머 없이 질문 설정');
                  setCurrentPhase('user_turn');
                  setCurrentTurn('user');
                  setIsTimerActive(false); // 타이머 시작하지 않음
                  setCanSubmit(false); // 인트로 중에는 제출 불가
                  setCanRecord(false); // 인트로 중에는 녹음 불가
                  if (questionData) {
                    setCurrentQuestion(questionData.question);
                  }
                  
                  // INTRO 표시 후 잠시 후 숨기기 (TTS는 백엔드에서 자동 처리됨)
                  setTimeout(() => {
                    setShowIntroMessage(false);
                    setHasIntroMessage(false);
                  }, 3000); // 3초 후 숨김
                  
                  console.log('📢 INTRO 메시지 표시 - TTS는 백엔드에서 자동 처리');
                } else {
                  console.log('📝 INTRO 메시지 없음 - 바로 질문 진행');
                  // 인트로가 없으면 바로 사용자 턴으로 설정 (타이머 포함)
                  if (questionData) {
                    setUserTurnState(questionData.question, "API 로딩");
                  }
                }
                
                // 🆕 첫 번째 응답에서도 TTS 재생 처리
                console.log('🎵 첫 번째 응답 TTS 재생 처리 시작');
                const { ttsItems: firstResponseTTSItems, isEndInterview: firstEndInterview } = await updatePhaseFromResponse(response);
                await processTTSQueue(firstResponseTTSItems);
                
                // 첫 응답에서는 일반적으로 end_interview가 아니지만 혹시 모르니 처리
                if (firstEndInterview) {
                  showTTSHistory();
                  setCurrentPhase('interview_completed');
                  setCurrentTurn('waiting');
                  setIsTimerActive(false);
                  setCanSubmit(false);
                }
                
                setIsInitialLoading(false);
                
                // 🆕 즉시 API 호출 완료 상태로 업데이트 (재호출 방지)
                markApiCallCompleted(response);
                
                // 🚦 로컬 호출 상태 리셋
                isApiCallInProgressRef.current = false;
                apiCallCancelRef.current = null;
                
                console.log('💾 localStorage 즉시 업데이트 완료 - 재호출 방지');
                console.log('✅ 첫 질문 로딩 및 면접 시작 완료');
                return;
                
              } catch (error) {
                console.error('❌ 첫 질문 로딩 실패:', error);
                
                // AbortError인 경우 (cleanup에 의한 취소) 별도 처리
                if (error instanceof Error && error.name === 'AbortError') {
                  console.log('⚠️ API 호출이 cleanup에 의해 취소됨');
                  return;
                }
                
                setCurrentQuestion("질문 로딩에 실패했습니다. 새로고침해주세요.");
                setIsInitialLoading(false);
                setCurrentPhase('unknown');
                setCurrentTurn('waiting');
                
                // 🆕 에러 상황에서도 재호출 방지 플래그 설정 (유틸리티 사용)
                const errorMessage = error instanceof Error ? error.message : '알 수 없는 오류';
                markApiCallCompleted(undefined, errorMessage);
                
                // 🚦 로컬 호출 상태 리셋
                isApiCallInProgressRef.current = false;
                apiCallCancelRef.current = null;
                
                console.log('💾 API 에러 상태로 localStorage 업데이트 (재호출 방지)');
                
                alert(`면접 시작에 실패했습니다: ${errorMessage}\n\n다시 시도해주세요.`);
                return;
              }
            }
            
            // 🆕 API 호출이 이미 완료된 경우 (중복 호출 방지)
            if (parsedState.needsApiCall && parsedState.apiCallCompleted) {
              console.log('⚠️ API 이미 호출 완료됨 - 재호출 건너뛰기');
              console.log('📄 저장된 응답 사용:', parsedState.interviewStartResponse);
              
              // 저장된 응답이 있으면 그것을 사용
              if (parsedState.interviewStartResponse) {
                const { ttsItems: savedResponseTTSItems, isEndInterview: savedEndInterview } = await updatePhaseFromResponse(parsedState.interviewStartResponse);
                await processTTSQueue(savedResponseTTSItems);
                
                // 저장된 응답이 end_interview인 경우 처리
                if (savedEndInterview) {
                  showTTSHistory();
                  setCurrentPhase('interview_completed');
                  setCurrentTurn('waiting');
                  setIsTimerActive(false);
                  setCanSubmit(false);
                  return;
                }
                const question = parsedState.interviewStartResponse.content?.content || "질문을 불러오는 중...";
                setUserTurnState(question, "저장된 응답");
                return;
              }
            }
            
            // 면접 시작 응답에서 턴 정보 확인 (기존 로직)
            if (parsedState.interviewStartResponse && parsedState.interviewStartResponse.status === 'waiting_for_user') {
              const question = parsedState.interviewStartResponse.content?.content || "질문을 불러오는 중...";
              setUserTurnState(question, "localStorage");
              return;
            }
          }
          
          // 2. localStorage에 없으면 현재 면접 상태만 확인 (API 재호출 없이)
          console.log('🔄 현재 면접 상태 확인');
          const currentSettings = state.settings;
          if (currentSettings) {
            console.log('✅ AI 경쟁 면접 기본값으로 사용자 턴 설정');
            setUserTurnState("면접을 시작합니다. 첫 번째 질문을 기다려주세요.", "기본값");
            return;
          }
          
          // 3. 세션 상태 확인 (fallback)
          const sessionState = await sessionApi.getSessionState(state.sessionId!);
          console.log('📋 초기 세션 상태:', sessionState);
          
          // 세션 상태에서 턴 정보 확인
          if (sessionState && sessionState.state?.status) {
            const status = sessionState.state.status;
            console.log('🔍 초기 세션에서 턴 상태 발견:', status);
            
            if (status === 'waiting_for_user') {
              const question = sessionState.state?.current_question || "질문을 불러오는 중...";
              setUserTurnState(question, "세션 상태");
              return;
            }
          }
          
          // 4. 턴 정보가 없으면 unknown 상태로 시작
          setCurrentPhase('unknown');
          setCurrentTurn('waiting');
          setIsTimerActive(false);
          setCanSubmit(false);
          setCurrentQuestion("답변을 제출하여 턴을 시작하세요.");
          
        } catch (error) {
          console.error('❌ 초기 턴 상태 확인 실패:', error);
          setCurrentPhase('unknown');
          setCurrentTurn('waiting');
          setIsTimerActive(false);
          setCanSubmit(false);
          setCurrentQuestion("턴 정보를 확인하는 중...");
        }
      };
      
      checkInitialTurnStatus();
    }
    
    // 🧹 Cleanup 함수 - 컴포넌트 언마운트 또는 의존성 변경 시 API 호출 취소
    return () => {
      if (apiCallCancelRef.current) {
        console.log('🧹 useEffect cleanup - API 호출 취소');
        apiCallCancelRef.current.abort();
        apiCallCancelRef.current = null;
      }
      // 로컬 호출 상태 리셋
      isApiCallInProgressRef.current = false;
    };
  }, [isRestoring, state.sessionId, dispatch]);

  // 🆕 주기적 턴 상태 확인 제거 - 턴 정보는 답변 제출 후 응답에서만 받아옴

  // 🆕 시선 추적 영상 임시 업로드 함수 (빠른 응답을 위해)
  const uploadGazeVideoTemporary = async (sessionId: string, videoBlob: Blob) => {
    try {
      console.log('📤 시선 추적 비디오 임시 업로드 시작...', { blobSize: videoBlob.size });

      const formData = new FormData();
      const timestamp = Date.now();
      const fileName = `gaze-recording-${timestamp}.webm`;
      formData.append('file', videoBlob, fileName);

      const response = await fetch(`http://localhost:8000/gaze/upload/temporary/${sessionId}`, {
        method: 'POST',
        body: formData
      });

      if (!response.ok) {
        throw new Error(`임시 업로드 실패: ${response.status} ${response.statusText}`);
      }

      const result = await response.json();
      console.log('✅ 시선 추적 비디오 임시 업로드 완료:', result);

    } catch (error) {
      console.error('❌ 시선 추적 비디오 임시 업로드 실패:', error);
    }
  };

  // 답변 제출 실패 시에도 unknown 상태로 복구
<<<<<<< HEAD
  const submitAnswer = async () => {
    if (!currentAnswer.trim()) { return; }
    if (isLoading) { return; }
    if (currentPhase !== 'user_turn') { return; }
=======
  const submitAnswer = async (directText?: string) => {
    const answerText = directText || currentAnswer.trim();
    if (!answerText) {
      console.log('❌ 답변이 입력되지 않았습니다.');
      return;
    }

    if (isSubmittingAnswer) {
      console.log('❌ 이미 제출 중입니다.');
      return;
    }

    // 사용자 턴이 아니면 제출 불가
    if (currentPhase !== 'user_turn') {
      console.log('❌ 사용자 턴이 아닙니다.');
      return;
    }
>>>>>>> f738a53f

    let sessionId = state.sessionId;
    if (!sessionId) {
      try {
        sessionId = await sessionApi.getLatestSessionId();
        if (sessionId) { dispatch({ type: 'SET_SESSION_ID', payload: sessionId }); }
      } catch (error) { console.error('❌ sessionId 조회 실패:', error); }
    }
    if (!sessionId) {
      alert('세션이 만료되었습니다. 면접을 다시 시작해주세요.');
      navigate('/interview/environment-check');
      return;
    }

    try {
<<<<<<< HEAD
      setIsLoading(true);
      setIsTimerActive(false);
      setCanSubmit(false);
      setCanRecord(false);

=======
      setIsSubmittingAnswer(true);
      setIsTimerActive(false); // 타이머 정지
      setCanSubmit(false); // 제출 버튼 비활성화
      setCanRecord(false); // 🎤 녹음 비활성화
      // 진행 중인 녹음이 있으면 자동 중지
>>>>>>> f738a53f
      if (isRecording) {
        stopRecording();
      }
<<<<<<< HEAD
=======
      
      console.log('🚀 답변 제출 시작:', {
        sessionId: sessionId,
        answer: answerText,
        answerLength: answerText.length,
        timeSpent: 120 - timeLeft
      });

      // 🆕 1단계: 시선 추적 영상 임시 업로드 (빠른 응답을 위해)
      await uploadGazeVideoTemporary(sessionId);
>>>>>>> f738a53f

      console.log('💬 텍스트 답변을 백엔드로 제출합니다.');
      const result = await interviewApi.submitUserAnswer(
        sessionId,
        answerText,
        120 - timeLeft
      );

      console.log('✅ 답변 제출 성공, 백엔드 응답 수신:', result);
      setCurrentAnswer('');

      const { ttsItems, isEndInterview } = await updatePhaseFromResponse(result);
      await processTTSQueue(ttsItems);

      if (isEndInterview) {
        console.log("🏁 면접 종료 신호 수신! 지금부터 영상 처리를 시작합니다.");
        const finalGazeBlob = await stopGazeRecording();

        if (finalGazeBlob && finalGazeBlob.size > 0) {
          console.log(`UPLOAD_CALL: 이제 uploadGazeVideoTemporary 함수를 호출합니다. sessionId: ${sessionId}`);
          await uploadGazeVideoTemporary(sessionId, finalGazeBlob);
        } else {
          console.log('⚠️ 최종 gazeBlob이 없거나 크기가 0이므로 업로드를 건너뜁니다.');
        }

        showTTSHistory();
        setCurrentPhase('interview_completed');
        setCurrentTurn('waiting');
        setIsTimerActive(false);
        setCanSubmit(false);
        console.log('✅ 면접 완료로 설정됨');
        console.log('✅ 면접 완료 - 시선 분석은 백그라운드에서 처리됩니다.');
        setIsFeedbackProcessing(true);
        setFeedbackProcessingError(null);
      }

    } catch (error: any) {
      console.error('❌ 답변 제출 오류:', error);
      setCurrentPhase('unknown');
      setCurrentTurn('waiting');
      setIsTimerActive(false);
      setCanSubmit(false);
      let errorMessage = '알 수 없는 오류';
      if (error.response) {
        errorMessage = `HTTP ${error.response.status}: ${error.response.data?.detail || error.response.statusText}`;
      } else if (error.request) {
        errorMessage = '백엔드 서버에 연결할 수 없습니다. 서버가 실행 중인지 확인해주세요.';
      } else {
        errorMessage = error.message;
      }
      alert(`답변 제출 실패: ${errorMessage}`);
    } finally {
      setIsSubmittingAnswer(false);
    }
  };

  // 🎤 음성 권한 확인 및 업데이트
  const updateVoicePermissions = async () => {
    try {
      const stream = await navigator.mediaDevices.getUserMedia({ audio: true });
      setHasAudioPermission(true);
      // 사용 후 스트림 정리
      stream.getTracks().forEach(track => track.stop());
    } catch (error) {
      console.error('🎤 마이크 권한 없음:', error);
      setHasAudioPermission(false);
    }
  };

  // 🎤 녹음 시작
  const startRecording = async () => {
    // 이중 체크: 사용자 턴인지 확인
    if (currentTurn !== 'user' || currentPhase !== 'user_turn' || !canRecord) {
      alert('지금은 녹음할 수 없습니다. 사용자 차례를 기다려주세요.');
      return;
    }

    if (isRecording) {
      console.log('이미 녹음 중입니다.');
      return;
    }

    try {
      const stream = await navigator.mediaDevices.getUserMedia({ 
        audio: {
          sampleRate: 44100,  // 더 높은 품질
          channelCount: 1,
          echoCancellation: true,
          noiseSuppression: true,
          autoGainControl: true  // 자동 볼륨 조절 활성화
        }
      });

      // 브라우저 호환성을 위한 MIME 타입 선택
      let mimeType = 'audio/webm;codecs=opus';
      if (!MediaRecorder.isTypeSupported(mimeType)) {
        mimeType = 'audio/webm';
      }
      if (!MediaRecorder.isTypeSupported(mimeType)) {
        mimeType = 'audio/mp4';
      }
      if (!MediaRecorder.isTypeSupported(mimeType)) {
        mimeType = ''; // 브라우저 기본값 사용
      }
      
      console.log('🎤 사용할 MIME 타입:', mimeType);
      
      const mediaRecorder = new MediaRecorder(stream, mimeType ? { mimeType } : {});

      mediaRecorderRef.current = mediaRecorder;
      audioChunksRef.current = [];

      mediaRecorder.ondataavailable = (event) => {
        if (event.data.size > 0) {
          audioChunksRef.current.push(event.data);
        }
      };

      mediaRecorder.onstop = async () => {
        const audioBlob = new Blob(audioChunksRef.current, { type: 'audio/webm' });
        console.log('🎤 녹음 완료, STT 처리 시작:', audioBlob.size, 'bytes');
        
        // STT 처리
        await processSTT(audioBlob);
        
        // 스트림 정리
        stream.getTracks().forEach(track => track.stop());
      };

      mediaRecorder.start();
      setIsRecording(true);
      setRecordingTime(0);
      
      // 녹음 시간 카운터
      recordingTimerRef.current = setInterval(() => {
        setRecordingTime(prev => prev + 1);
      }, 1000);

      console.log('🎤 녹음 시작');

    } catch (error) {
      console.error('🎤 녹음 시작 실패:', error);
      alert('마이크 접근 실패. 브라우저에서 마이크 권한을 허용해주세요.');
    }
  };

  // 🎤 녹음 중지
  const stopRecording = () => {
    if (mediaRecorderRef.current && isRecording) {
      mediaRecorderRef.current.stop();
      setIsRecording(false);
      
      if (recordingTimerRef.current) {
        clearInterval(recordingTimerRef.current);
        recordingTimerRef.current = null;
      }
      
      console.log('🎤 녹음 중지');
    }
  };

  // 🗣️ STT 처리 (OpenAI Whisper API)
  const processSTT = async (audioBlob: Blob) => {
    try {
      const formData = new FormData();
      formData.append('file', audioBlob, 'recording.webm');
      
      console.log('🗣️ STT 요청 전송 중...');
      
      const response = await fetch('http://localhost:8000/interview/stt', {
        method: 'POST',
        body: formData
      });
      
      if (!response.ok) {
        const errorData = await response.json().catch(() => ({}));
        console.error('🔥 STT API 에러 응답:', response.status, errorData);
        throw new Error(`STT API 오류: ${response.status} - ${errorData.detail || response.statusText}`);
      }
      
      const result = await response.json();
      const transcribedText = result.text || '';
      
      console.log('✅ STT 처리 성공:', transcribedText);
      setSttResult(transcribedText);
      
      // 인식된 텍스트를 답변란에 자동 입력
      if (transcribedText.trim()) {
        // UI 표시용으로 currentAnswer 업데이트
        setCurrentAnswer(prev => {
          const newAnswer = prev + (prev ? ' ' : '') + transcribedText;
          return newAnswer;
        });
        
        // 🎯 STT 완료 후 즉시 제출 (상태 업데이트 대기 불필요)
        console.log('🚀 STT 완료 - 자동 답변 제출 시작');
        submitAnswer(transcribedText);
      }
      
    } catch (error) {
      console.error('❌ STT 처리 실패:', error);
      alert(`음성 인식 실패: ${error}`);
    }
  };

  // 👁️ 시선 추적 녹화 시작
  const startGazeRecording = useCallback(async () => {
    // 면접 완료 상태에서는 시선 추적을 시작하지 않음
    if (currentPhase === 'interview_completed') {
      console.log('⚠️ 면접 완료 상태 - 시선 추적 시작 거부');
      return;
    }

    // 이미 gazeBlob이 있으면 새로운 녹화를 시작하지 않음 (기존 데이터 보호)
    if (gazeBlob) {
      console.log('⚠️ 기존 gazeBlob 존재 - 새로운 시선 추적 시작 거부');
      return;
    }

    // 이미 녹화 중이면 중복 시작 방지
    if (isGazeRecording) {
      console.log('⚠️ 이미 시선 추적 녹화 중 - 중복 시작 방지');
      return;
    }

    // 캘리브레이션 세션 ID 확인
    const calibrationSessionId = state.gazeTracking?.calibrationSessionId;
    if (!calibrationSessionId) {
      console.log('⚠️ 캘리브레이션 정보가 없어 시선 추적을 건너뜁니다.');
      return;
    }

    try {
      // 화면 + 웹캠 스트림 가져오기
      const stream = await navigator.mediaDevices.getUserMedia({
        video: {
          width: { ideal: 1280 },
          height: { ideal: 720 },
          frameRate: { ideal: 30 }
        },
        audio: false // 음성은 별도로 녹음
      });

      if (gazeVideoRef.current) {
        gazeVideoRef.current.srcObject = stream;
      }

      // MediaRecorder 설정
      let mimeType = 'video/webm;codecs=vp8';
      if (!MediaRecorder.isTypeSupported(mimeType)) {
        mimeType = 'video/webm';
      }

      const mediaRecorder = new MediaRecorder(stream, { mimeType });
      gazeMediaRecorderRef.current = mediaRecorder;
      gazeChunksRef.current = [];

      mediaRecorder.ondataavailable = (event) => {
        if (event.data.size > 0) {
          gazeChunksRef.current.push(event.data);
        }
      };

      mediaRecorder.onstop = () => {
        const blob = new Blob(gazeChunksRef.current, { type: mimeType });
        setGazeBlob(blob);
        console.log('👁️ 시선 추적 녹화 완료, 크기:', blob.size);

        // 스트림 정리
        stream.getTracks().forEach(track => track.stop());
      };

      mediaRecorder.onerror = (event) => {
        console.error('❌ 시선 추적 녹화 오류:', event);
        setGazeError('시선 추적 녹화 중 오류가 발생했습니다.');
      };

      mediaRecorder.start();
      setIsGazeRecording(true);
      console.log('👁️ 시선 추적 녹화 시작');

    } catch (error) {
      console.error('❌ 시선 추적 녹화 시작 실패:', error);
      setGazeError('시선 추적을 시작할 수 없습니다.');
    }
  }, [currentPhase, gazeBlob, isGazeRecording, state.gazeTracking?.calibrationSessionId]);

  // 👁️ 시선 추적 녹화 중지
  const stopGazeRecording = (): Promise<Blob | null> => {
    return new Promise((resolve) => {
      if (gazeMediaRecorderRef.current && isGazeRecording) {
        gazeMediaRecorderRef.current.onstop = () => {
          const blob = new Blob(gazeChunksRef.current, { type: 'video/webm' });
          setGazeBlob(blob);
          console.log('👁️ [Promise] 시선 추적 녹화 완료, 크기:', blob.size);
          setIsGazeRecording(false);
          resolve(blob);
        };
        gazeMediaRecorderRef.current.stop();
        console.log('👁️ 시선 추적 녹화 중지 명령');
      } else {
        resolve(gazeBlob);
      }
    });
  };

  // 👁️ 이전 업로드 및 분석 함수는 새로운 "선-업로드, 후-분석" 아키텍처로 대체되었습니다.
  // 시선 추적 비디오는 이제 답변 제출 시 임시 업로드되고, 백그라운드에서 분석됩니다.

  // 👁️ 분석 결과를 Supabase에 저장
  const saveGazeAnalysisToDatabase = async (result: GazeAnalysisResult) => {
    try {
      const user = tokenManager.getUser();
      const userId = user?.user_id;
      const calibrationSessionId = state.gazeTracking?.calibrationSessionId;

      if (!userId || !state.sessionId || !calibrationSessionId) {
        console.error('❌ 필수 정보 누락:', { userId, sessionId: state.sessionId, calibrationSessionId });
        return;
      }

      // Supabase gaze_analysis 테이블에 저장
      const saveResponse = await apiClient.post('/gaze/analysis/save', {
        interview_id: parseInt(state.sessionId),
        user_id: userId,
        calibration_session_id: calibrationSessionId,
        gaze_score: result.gaze_score,
        jitter_score: result.jitter_score,
        compliance_score: result.compliance_score,
        stability_rating: result.stability_rating
      });

      console.log('✅ 시선 분석 결과 DB 저장 완료:', saveResponse.data);

    } catch (error) {
      console.error('❌ 시선 분석 결과 DB 저장 실패:', error);
      // DB 저장 실패해도 면접 진행에는 영향 없도록 처리
    }
  };

  // 🆕 필요한 데이터 추출 함수들
  const getCurrentUserId = (): number => {
    // 실제 로그인된 사용자 ID 가져오기
    const user = tokenManager.getUser();
    if (user && user.user_id) {
      return user.user_id;
    }
    
    // 로그인되지 않은 경우 에러 로그
    console.error('❌ 로그인된 사용자를 찾을 수 없습니다.');
    throw new Error('로그인된 사용자 정보가 없습니다.');
  };

  const getUserResumeId = (): number | null => {
    console.log('🔍 getUserResumeId 호출 시작...');
    
    // 1순위: Context에 저장된 이력서 데이터에서 추출
    if (state.resume?.id) {
      const resumeId = parseInt(state.resume.id);
      console.log('📋 Context에서 찾은 resume ID:', state.resume.id, '-> 파싱 결과:', resumeId);
      
      if (!isNaN(resumeId)) {
        // 추가 검증: 로그인된 사용자와 이력서 사용자 정보 매칭 확인
        const currentUser = tokenManager.getUser();
        console.log('🔍 이메일 매칭 확인:', {
          resumeEmail: state.resume.email,
          currentUserEmail: currentUser?.email,
          isMatch: state.resume.email === currentUser?.email
        });
        
        if (currentUser && state.resume.email === currentUser.email) {
          console.log('✅ Context에서 유효한 user_resume_id 반환:', resumeId);
          return resumeId;
        } else {
          console.warn('⚠️ 이력서 소유자와 로그인 사용자가 다릅니다.');
        }
      } else {
        console.warn('⚠️ resume.id 파싱 실패:', state.resume.id);
      }
    } else {
      console.warn('⚠️ Context에 resume 데이터가 없습니다.');
    }
    
    // 2순위: 로그인된 사용자 정보로 추정
    const currentUser = tokenManager.getUser();
    if (currentUser?.user_id) {
      console.log('🔍 로그인된 사용자 정보로 user_resume 추정 시도:', currentUser.user_id);
      // TODO: API 호출로 user_id에 해당하는 user_resume_id 조회
      // 지금은 Context 데이터가 없으면 null 반환
    }
    
    console.log('❌ user_resume_id를 찾을 수 없어 null 반환');
    return null;
  };

  const getAIResumeId = (): number | null => {
    // 1순위: AI 응답에서 추출된 resume_id 사용 (가장 정확함)
    if (state.textCompetitionData?.extracted_ai_resume_id) {
      console.log('✅ 추출된 AI resume_id 사용:', state.textCompetitionData.extracted_ai_resume_id);
      return state.textCompetitionData.extracted_ai_resume_id;
    }
    
    // 2순위: 기존 aiPersona에서 resume_id 찾기
    if (state.textCompetitionData?.aiPersona?.resume_id) {
      console.log('⚠️ aiPersona에서 resume_id 사용:', state.textCompetitionData.aiPersona.resume_id);
      return state.textCompetitionData.aiPersona.resume_id;
    }
    
    // 3순위: settings에서 ai_resume_id가 있다면 사용 (create_persona_for_interview에서 전달될 수 있음)
    if (state.settings && 'ai_resume_id' in state.settings) {
      const aiResumeId = (state.settings as any).ai_resume_id;
      if (aiResumeId && aiResumeId !== 0) {
        console.log('⚠️ settings에서 resume_id 사용:', aiResumeId);
        return aiResumeId;
      }
    }
    
    // DB 제약조건 위반 방지를 위해 null 반환 (ai_resume_id=0은 존재하지 않음)
    console.log('❌ AI resume_id를 찾을 수 없어 null 반환');
    return null;
  };

  const getPostingId = (): number | null => {
    // TODO: 채용공고 ID를 가져오는 로직 구현 필요
    return state.settings?.posting_id || null;
  };

  const getCompanyId = (): number | null => {
    // 1순위: jobPosting에서 company_id 추출 (create_persona_for_interview에서 사용하는 방식)
    if (state.jobPosting?.company_id) {
      return state.jobPosting.company_id;
    }
    
    // 2순위: settings에서 posting_id를 통해 company_id 추출하려면 추가 API 호출이 필요
    // 현재는 posting_id만 있으므로 null 반환
    return null;
  };

  const getPositionId = (): number | null => {
    // 1순위: jobPosting에서 position_id 추출 (create_persona_for_interview에서 사용하는 방식)
    if (state.jobPosting?.position_id) {
      return state.jobPosting.position_id;
    }
    
    // 2순위: settings에서 posting_id를 통해 position_id 추출하려면 추가 API 호출이 필요
    // 현재는 posting_id만 있으므로 null 반환
    return null;
  };


  // 🎤 음성 답변 제출 (녹음 후 자동 제출)
  const submitVoiceAnswer = async () => {
    if (isRecording) {
      // 녹음 중지 후 STT 처리가 완료되면 자동으로 submitAnswer 호출
      stopRecording();
      // STT 처리 완료 후 제출은 processSTT에서 처리
    } else if (currentAnswer.trim()) {
      // 이미 텍스트가 있으면 바로 제출
      submitAnswer();
    } else {
      alert('답변을 녹음하시거나 입력해주세요.');
    }
  };

  // 🎯 통합 버튼 핸들러 (녹음 + STT + 제출)
  const handleIntegratedButton = async () => {
    if (isRecording) {
      // 녹음 중지 → STT → 자동 제출
      stopRecording();
      console.log('🎤 통합 버튼: 녹음 중지 및 STT 처리 시작');
    } else {
      // 녹음 시작
      await startRecording();
      console.log('🎤 통합 버튼: 녹음 시작');
    }
  };

  // 🎤 useEffect: 사용자 턴 변경 시 녹음 상태 업데이트
  useEffect(() => {
    if (currentTurn === 'user' && currentPhase === 'user_turn') {
      setCanRecord(true);
      console.log('✅ 사용자 턴 시작 - 녹음 가능');
    } else {
      setCanRecord(false);
      // 진행 중인 녹음이 있으면 자동 중지
      if (isRecording) {
        console.log('❌ 사용자 턴 종료 - 녹음 자동 중지');
        stopRecording();
      }
    }
  }, [currentTurn, currentPhase]);

  // 🎤 컴포넌트 언마운트 시 정리
  useEffect(() => {
    return () => {
      // 🎤 녹음 정리
      if (recordingTimerRef.current) {
        clearInterval(recordingTimerRef.current);
      }
      if (mediaRecorderRef.current && isRecording) {
        stopRecording();
      }
      
      // 👁️ 시선 추적 정리
      if (gazeMediaRecorderRef.current && isGazeRecording) {
        gazeMediaRecorderRef.current.stop();
        setIsGazeRecording(false);
      }
      
      // 🔊 TTS 오디오 정리
      if (currentAudio) {
        currentAudio.pause();
        currentAudio.currentTime = 0;
      }
      
      // ⏱️ 타이머 정리
      if (timerRef.current) {
        clearInterval(timerRef.current);
      }
      
      // 👁️ 폴링 타이머들 정리
      if (pollingIntervalRef.current) {
        clearInterval(pollingIntervalRef.current);
      }
      if (pollingTimeoutRef.current) {
        clearTimeout(pollingTimeoutRef.current);
      }
      if (pollingMainTimeoutRef.current) {
        clearTimeout(pollingMainTimeoutRef.current);
      }
    };
  }, []);

  // 👁️ 면접 시작 시 자동으로 시선 추적 시작
  useEffect(() => {
    const startAutoGazeTracking = async () => {
      // 캘리브레이션 세션 ID가 있고, 아직 녹화 중이 아닐 때만 시작
      const calibrationSessionId = state.gazeTracking?.calibrationSessionId;
      
      // 면접 완료 상태에서는 새로운 시선 추적을 시작하지 않음
      if (currentPhase === 'interview_completed') {
        console.log('⚠️ 면접 완료 상태 - 시선 추적 시작 건너뜀');
        return;
      }
      
      // 이미 gazeBlob이 있으면 새로운 녹화를 시작하지 않음 (기존 데이터 보호)
      if (gazeBlob) {
        console.log('📝 시선 추적 비디오 이미 존재 - 새로운 녹화 건너뜀');
        return;
      }
      
      if (calibrationSessionId && !isGazeRecording && !isRestoring) {
        console.log('👁️ 면접 페이지 진입 - 시선 추적 자동 시작');
        await startGazeRecording();
      }
    };

    startAutoGazeTracking();
  }, [state.gazeTracking?.calibrationSessionId, isRestoring, isGazeRecording, gazeBlob, currentPhase]);

  // 👁️ 시선 분석 상태 폴링 useEffect
  useEffect(() => {
    if (!analysisTaskId || !isPolling) {
      return;
    }

    console.log('🔄 시선 분석 폴링 시작:', analysisTaskId);

    const stopPolling = () => {
      // 모든 타이머 정리
      if (pollingIntervalRef.current) {
        clearInterval(pollingIntervalRef.current);
        pollingIntervalRef.current = null;
      }
      if (pollingTimeoutRef.current) {
        clearTimeout(pollingTimeoutRef.current);
        pollingTimeoutRef.current = null;
      }
      if (pollingMainTimeoutRef.current) {
        clearTimeout(pollingMainTimeoutRef.current);
        pollingMainTimeoutRef.current = null;
      }
    };

    const pollAnalysisStatus = async () => {
      try {
        const statusResponse = await apiClient.get<AnalysisStatusResponse>(`/test/gaze/analyze/status/${analysisTaskId}`);
        const statusData = statusResponse.data;

        if (statusData.status === 'completed' && statusData.result) {
          // 분석 완료
          console.log('🎉 시선 분석 완료:', statusData.result);
          setGazeAnalysisResult(statusData.result);
          setIsPolling(false);
          setPollingError(null);
          stopPolling(); // 모든 타이머 정리
          
          // DB에 결과 저장
          try {
            await saveGazeAnalysisToDatabase(statusData.result);
          } catch (saveError) {
            console.error('❌ DB 저장 실패:', saveError);
            // DB 저장 실패해도 분석 결과는 유지
          }

        } else if (statusData.status === 'failed') {
          // 분석 실패
          console.error('❌ 시선 분석 실패:', statusData.error);
          setGazeError('시선 분석에 실패했습니다.');
          setIsPolling(false);
          setPollingError('시선 분석에 실패했습니다.');
          stopPolling(); // 모든 타이머 정리
        }
        // 진행 중인 경우는 계속 폴링
      } catch (error) {
        console.error('❌ 분석 상태 체크 실패:', error);
        setPollingError('시선 분석 상태를 확인할 수 없습니다.');
        // 에러가 발생해도 폴링은 계속 진행 (네트워크 일시 오류일 수 있음)
      }
    };

    // 첫 번째 상태 체크 (5초 후)
    pollingTimeoutRef.current = setTimeout(() => {
      pollAnalysisStatus();
      
      // 그 이후 5초마다 반복
      pollingIntervalRef.current = setInterval(pollAnalysisStatus, 5000);
    }, 5000);

    // 5분 후 타임아웃 처리
    pollingMainTimeoutRef.current = setTimeout(() => {
      console.warn('⏰ 시선 분석 타임아웃 (5분)');
      setIsPolling(false);
      setPollingError('시선 분석이 시간 초과되었습니다.');
      setGazeError('시선 분석이 시간 초과되었습니다.');
      
      // 피드백 처리도 함께 정리 (장시간 실행된 경우)
      if (isFeedbackProcessing) {
        setIsFeedbackProcessing(false);
        setFeedbackProcessingError('분석이 시간 초과되어 중단되었습니다.');
      }
      
      stopPolling(); // 타임아웃 시에도 모든 타이머 정리
    }, 5 * 60 * 1000); // 5분

    // Cleanup function - 컴포넌트 언마운트나 의존성 변경 시
    return stopPolling;
  }, [analysisTaskId, isPolling, saveGazeAnalysisToDatabase]);

  // 👁️ gazeBlob이 설정되었을 때 상태만 업데이트 (분석은 피드백 후 실행)
  useEffect(() => {
    if (gazeBlob && state.gazeTracking?.calibrationSessionId) {
      console.log('👁️ gazeBlob 감지 - 분석은 면접 완료 후 실행', { blobSize: gazeBlob.size });
    }
  }, [gazeBlob, state.gazeTracking?.calibrationSessionId]);

  return (
    <div className="h-screen bg-black text-white flex flex-col overflow-hidden">
      {/* 메인 인터페이스 */}
      <div className="flex-1 flex flex-col">
        {/* 상단 면접관 영역 */}
        <div className="grid grid-cols-3 gap-4 p-4" style={{ height: '40vh' }}>
          {/* 인사 면접관 */}
          <div className={`bg-gray-900 rounded-lg overflow-hidden relative border-4 transition-all duration-300 ${
            shouldHighlight('hr') ? 'border-green-500' : 'border-gray-700'
          }`}>
            <div className="absolute top-4 left-4 font-semibold text-white">
              👔 인사 면접관
            </div>
            <div className="h-full flex items-center justify-center relative">
              <img 
                src="/img/interviewer_1.jpg"
                alt="인사 면접관"
                className="w-full h-full object-cover"
              />
            </div>
          </div>

          {/* 협업 면접관 */}
          <div className={`bg-gray-900 rounded-lg overflow-hidden relative border-4 transition-all duration-300 ${
            shouldHighlight('collaborate') ? 'border-green-500' : 'border-gray-700'
          }`}>
            <div className="absolute top-4 left-4 font-semibold text-white">
              🤝 협업 면접관
            </div>
            <div className="h-full flex items-center justify-center relative">
              <img 
                src="/img/interviewer_2.jpg"
                alt="협업 면접관"
                className="w-full h-full object-cover"
              />
            </div>
          </div>

          {/* 기술 면접관 */}
          <div className={`bg-gray-900 rounded-lg overflow-hidden relative border-4 transition-all duration-300 ${
            shouldHighlight('tech') ? 'border-green-500' : 'border-gray-700'
          }`}>
            <div className="absolute top-4 left-4 font-semibold text-white">
              💻 기술 면접관
            </div>
            <div className="h-full flex items-center justify-center relative">
              <img 
                src="/img/interviewer_3.jpg"
                alt="기술 면접관"
                className="w-full h-full object-cover"
              />
            </div>
          </div>
        </div>

        {/* 하단 영역 */}
        <div className="grid gap-4 p-4" style={{ height: '60vh', gridTemplateColumns: '2fr 1fr 2fr' }}>
          {/* 사용자 영역 */}
          <div className={`bg-gray-900 rounded-lg overflow-hidden relative border-2 transition-all duration-300 ${
            // 사용자 턴이면서 타이머가 활성화되어 있을 때만
            currentPhase === 'user_turn' && isTimerActive
              ? 'border-yellow-500 shadow-lg shadow-yellow-500/50'
            // 대기 상태
            : 'border-gray-600'
          }`}>
            <div className="absolute top-4 left-4 text-yellow-400 font-semibold z-10">
              사용자: {state.settings?.candidate_name || 'You'}
            </div>
            
            {/* 🆕 턴 상태 표시 */}
            {currentPhase === 'user_turn' && (
              <div className="absolute top-4 right-4 bg-yellow-500 text-black px-3 py-1 rounded-full text-xs font-bold z-10">
                🎯 답변 차례
              </div>
            )}
            
            {/* 실제 사용자 비디오 - 항상 렌더링 */}
            <video
              ref={videoRef}
              autoPlay
              muted
              playsInline
              className="w-full h-full object-cover"
              style={{ transform: 'scaleX(-1)' }}
            />

            {/* 👁️ 시선 추적용 숨겨진 비디오 */}
            <video
              ref={gazeVideoRef}
              autoPlay
              muted
              playsInline
              className="hidden"
            />
            
            {/* 📹 카메라 연결 상태 오버레이 */}
            {!state.cameraStream && (
              <div className="absolute inset-0 h-full flex items-center justify-center bg-gray-800">
                <div className="text-white text-lg opacity-50">
                  카메라 대기 중...
                </div>
              </div>
            )}
            
            {/* 라이브 표시 */}
            <div className="absolute top-4 right-4 bg-red-500 text-white px-2 py-1 rounded text-xs font-medium z-10">
              LIVE
            </div>

            {/* 답변 입력 오버레이 */}
            <div className="absolute bottom-0 left-0 right-0 bg-black/80 p-4">
              
              {/* 🎤 음성 제어 버튼들 */}
              <div className="flex items-center justify-between mt-3 gap-3">
                {/* 음성 인식 결과 표시 */}
                {sttResult && (
                  <div className="text-xs text-blue-400 bg-blue-900/30 px-2 py-1 rounded">
                    🇢 인식: {sttResult.substring(0, 30)}{sttResult.length > 30 ? '...' : ''}
                  </div>
                )}
                
              </div>
              
              <div className="flex items-center justify-end mt-2">
                {/* 🆕 타이머 표시 */}
                {currentPhase === 'user_turn' && isTimerActive && (
                  <div className={`text-lg font-bold ${getTimerColor()}`}>
                    {formatTime(timeLeft)}
                  </div>
                )}
              </div>
            </div>
          </div>

          {/* 중앙 컨트롤 */}
          <div className="bg-gray-800 rounded-lg p-6 flex flex-col overflow-hidden">
            {/* 스크롤 가능한 컨텐츠 영역 */}
            <div className="flex-1 overflow-y-auto">
              {/* 🆕 현재 턴 상태 표시 */}
              <div className="text-center mb-4">
              
              {/* 🆕 타이머 표시 */}
              {currentPhase === 'user_turn' && isTimerActive && (
                <div className={`text-2xl font-bold ${getTimerColor()} mb-2`}>
                  {formatTime(timeLeft)}
                </div>
              )}
              
              {/* 🎤 음성 상태 표시 */}
              {isRecording && (
                <SpeechIndicator 
                  isListening={true}
                  isSpeaking={false}
                  className="justify-center mb-2"
                />
              )}
              
              {/* 🎤 마이크 권한 상태 */}
              {hasAudioPermission === false && (
                <div className="text-red-400 text-xs mb-2">
                  🚫 마이크 권한이 필요합니다
                </div>
              )}

              {/* 👁️ 시선 추적 상태 표시 */}
              {state.gazeTracking?.calibrationSessionId && (
                <div className="text-center mb-2">
                  {isGazeRecording ? (
                    <div className="text-green-400 text-xs flex items-center justify-center">
                      <div className="w-2 h-2 bg-green-400 rounded-full mr-1 animate-pulse"></div>
                      👁️ 면접 전체 시선 추적 중
                    </div>
                  ) : currentPhase === 'interview_completed' ? (
                    <div className="text-blue-400 text-xs space-y-1">
                      <div className="flex items-center justify-center">
                        {isPolling ? (
                          <div className="w-2 h-2 bg-blue-400 rounded-full mr-1 animate-pulse"></div>
                        ) : null}
                        👁️ 시선 분석 {isPolling ? '진행 중' : '완료'}
                      </div>
                      <div className="flex items-center justify-center">
                        {isFeedbackProcessing ? (
                          <div className="w-2 h-2 bg-purple-400 rounded-full mr-1 animate-pulse"></div>
                        ) : null}
                        📊 면접 피드백 {isFeedbackProcessing ? '처리 중' : '완료'}
                      </div>
                    </div>
                  ) : (
                    <div className="text-gray-400 text-xs">
                      👁️ 시선 추적 준비 중
                    </div>
                  )}
                </div>
              )}

              {/* 👁️ 시선 분석 상태 표시 */}
              {gazeAnalysisResult && (
                <div className="text-center mb-2">
                  <div className="text-blue-400 text-xs">
                    🎉 시선 분석 완료 (점수: {gazeAnalysisResult.gaze_score}/100)
                  </div>
                </div>
              )}

              {/* 👁️ 시선 추적 에러 표시 */}
              {gazeError && (
                <div className="text-red-400 text-xs mb-2 text-center">
                  ⚠️ {gazeError}
                </div>
              )}
            </div>

            {/* INTRO 메시지 및 현재 질문 표시 */}
            <div className="text-center mb-6">
              {showIntroMessage && hasIntroMessage ? (
                // INTRO 메시지 표시
                <div className="intro-message">
                  <div className="text-blue-400 text-sm mb-2">🎤 면접관 인사</div>
                  <div className="text-white text-base leading-relaxed whitespace-pre-line mb-3 bg-blue-900/20 rounded-lg p-4 border border-blue-500/30 max-h-32 overflow-y-auto">
                    {introMessage}
                  </div>
                  <div className="text-gray-400 text-xs">잠시 후 면접이 시작됩니다...</div>
                </div>
              ) : (
                // 일반 질문 표시
                <div>
                  <div className="text-gray-400 text-sm mb-2">
                    {isTTSPlaying ? '현재 진행 중' : '현재 질문'}
                  </div>
                  <div className="text-white text-base leading-relaxed mb-3 max-h-16 overflow-y-auto">
                    {isTTSPlaying && currentTTSIndex >= 0 && ttsQueue[currentTTSIndex] ? (
                      // 🎯 1순위: TTS 재생 중일 때 타입별 메시지 표시
                      <div className="flex items-center justify-center gap-2">
                        <div className="w-3 h-3 bg-purple-400 rounded-full animate-pulse"></div>
                        <span className="text-purple-400">
                          {getTTSDisplayMessage(ttsQueue[currentTTSIndex].type)}
                        </span>
                      </div>
                    ) : currentPhase === 'ai_processing' ? (
                      // 🎯 2순위: AI 답변 생성 중
                      <div className="flex items-center justify-center gap-2">
                        <div className="w-3 h-3 bg-green-400 rounded-full animate-pulse"></div>
                        <span className="text-green-400">🤖 AI가 답변을 생성하고 있습니다...</span>
                      </div>
                    ) : isSubmittingAnswer ? (
                      // 🎯 3순위: 사용자 답변 제출 중
                      <div className="flex items-center justify-center gap-2">
                        <div className="w-3 h-3 bg-orange-400 rounded-full animate-pulse"></div>
                        <span className="text-orange-400">📝 답변을 제출하고 있습니다...</span>
                      </div>
                    ) : currentPhase === 'interview_completed' ? (
                      // 🎯 4순위: 면접 완료
                      "✅ 면접이 완료되었습니다"
                    ) : isInitialLoading ? (
                      // 🎯 5순위: 초기 로딩
                      <div className="flex items-center justify-center gap-2">
                        <div className="w-4 h-4 border-2 border-blue-400 border-t-transparent rounded-full animate-spin"></div>
                        <span className="text-blue-400">
                          {ttsQueue.length > 0 ? getTTSDisplayMessage(ttsQueue[0].type) : '🎬 면접을 시작합니다'}
                        </span>
                      </div>
                    ) : (
                      // 🎯 6순위: 기본값 - 현재 질문 표시
                      currentQuestion || "질문을 불러오는 중..."
                    )}
                  </div>
                </div>
              )}
            </div>

            {/* AI 지원자 질문 표시 */}
            {currentAIQuestion && (
              <div className="text-center mb-6">
                <div className="text-orange-400 text-sm mb-2">🎯 AI 지원자용 질문</div>
                <div className="text-white text-base leading-relaxed whitespace-pre-line mb-3 bg-orange-900/20 rounded-lg p-4 border border-orange-500/30 max-h-32 overflow-y-auto">
                  {currentAIQuestion}
                </div>
                <div className="text-orange-300 text-xs">
                  🔊 음성은 자동으로 재생됩니다
                </div>
              </div>
            )}

            {/* AI 지원자 답변 표시 */}
            {currentAIAnswer && (
              <div className="text-center mb-6">
                <div className="text-purple-400 text-sm mb-2">🤖 AI 지원자 답변 (춘식이)</div>
                <div className="text-white text-base leading-relaxed whitespace-pre-line mb-3 bg-purple-900/20 rounded-lg p-4 border border-purple-500/30 max-h-40 overflow-y-auto">
                  {currentAIAnswer}
                </div>
                <div className="text-purple-300 text-xs">
                  🔊 음성은 자동으로 재생됩니다
                </div>
              </div>
            )}
            </div>

            {/* 컨트롤 버튼 */}
             <div className="space-y-3">
               {currentPhase === 'interview_completed' ? (
                 // 면접 완료 시 나가기 버튼 표시
                 <div className="space-y-2">
                   {(isPolling || isFeedbackProcessing) && !pollingError && !feedbackProcessingError ? (
                     <div className="text-center text-sm text-yellow-400 mb-2">
                       💫 분석이 완료될 때까지 잠시만 기다려주세요
                     </div>
                   ) : null}
                   
                   {(pollingError || feedbackProcessingError) && (
                     <div className="text-center text-sm text-red-400 mb-2">
                       ⚠️ 분석 중 문제가 발생했지만, 면접을 나가실 수 있습니다
                     </div>
                   )}
                   
                   <button 
                     onClick={() => navigate('/mypage')}
                     className={`w-full py-3 text-white rounded-lg font-semibold transition-colors ${
                       (isPolling || isFeedbackProcessing) && !pollingError && !feedbackProcessingError
                         ? 'bg-gray-600 hover:bg-gray-500' 
                         : 'bg-blue-600 hover:bg-blue-500'
                     }`}
                   >
                     {(isPolling || isFeedbackProcessing) && !pollingError && !feedbackProcessingError
                       ? '🔄 분석 중... (나가기 가능)'
                       : '🏠 면접 나가기'
                     }
                   </button>
                 </div>
               ) : (
                 // 면접 진행 중일 때 답변 제출 버튼 표시
                 (() => {
                   const hasSessionId = !!state.sessionId || !isRestoring;
                   const isUserTurn = currentPhase === 'user_turn';
                   // 🎯 통합 버튼 활성화 조건: 사용자 턴이면서 타이머가 활성화되어 있을 때
                   const canUseIntegratedButton = isUserTurn && isTimerActive && hasSessionId && !isRestoring;
                   
                   // 🎯 버튼 상태 결정
                   let buttonText = '';
                   let buttonClass = '';
                   let isButtonDisabled = false;
                   
                   if (isSubmittingAnswer) {
                     buttonText = '📝 답변 처리 중...';
                     buttonClass = 'bg-orange-500';
                     isButtonDisabled = true;
                   } else if (isRestoring) {
                     buttonText = '세션 로드 중...';
                     buttonClass = 'bg-gray-600';
                     isButtonDisabled = true;
                   } else if (!hasSessionId) {
                     buttonText = '세션 없음';
                     buttonClass = 'bg-gray-600';
                     isButtonDisabled = true;
                   } else if (!isUserTurn) {
                     buttonText = '대기 중...';
                     buttonClass = 'bg-gray-600';
                     isButtonDisabled = true;
                   } else if (!isTimerActive) {
                     buttonText = '타이머 대기 중...';
                     buttonClass = 'bg-gray-600';
                     isButtonDisabled = true;
                   } else if (isRecording) {
                     buttonText = `🔴 녹음 중지 (${recordingTime}s)`;
                     buttonClass = 'bg-red-500 animate-pulse';
                     isButtonDisabled = false;
                   } else {
                     buttonText = '🎤 녹음 시작';
                     buttonClass = 'bg-blue-600 hover:bg-blue-500';
                     isButtonDisabled = false;
                   }
                   
                   return (
                     <button 
                       className={`w-full py-3 text-white rounded-lg font-semibold transition-colors ${
                         isButtonDisabled 
                           ? 'bg-gray-600 cursor-not-allowed' 
                           : buttonClass
                       }`}
                       onClick={handleIntegratedButton}
                       disabled={isButtonDisabled}
                     >
                       {buttonText}
                     </button>
                   );
                 })()
               )}
             </div>

          </div>

          {/* AI 지원자 춘식이 */}
          <div className={`bg-blue-900 rounded-lg overflow-hidden relative border-4 transition-all duration-300 ${
            // AI 턴일 때 또는 AI TTS 재생 중일 때
            currentPhase === 'ai_processing' || shouldHighlight('ai')
              ? 'border-green-500 shadow-lg shadow-green-500/50'
            // 대기 상태
            : 'border-gray-600'
          }`}>
            <div className="absolute top-4 left-4 text-green-400 font-semibold z-10">
              AI 지원자 {getAICandidateName(state.aiSettings?.aiQualityLevel || 6)}
            </div>
            
            {/* 🆕 AI 턴 상태 표시 */}
            {currentPhase === 'ai_processing' && (
              <div className="absolute top-4 right-4 bg-green-500 text-black px-3 py-1 rounded-full text-xs font-bold z-10">
                🤖 답변 중
              </div>
            )}
            
            {/* AI 지원자 전체 이미지 */}
            <div className="h-full flex items-center justify-center relative">
              <img 
                src={getAICandidateImage(state.aiSettings?.aiQualityLevel || 6)}
                alt={getAICandidateName(state.aiSettings?.aiQualityLevel || 6)}
                className="w-full h-full object-cover"
              />
              
              {/* 상태 표시 오버레이 */}
              {currentPhase === 'ai_processing' ? (
                <div className="absolute top-1/2 left-1/2 transform -translate-x-1/2 -translate-y-1/2 text-center bg-black/70 rounded-lg p-4">
                  <div className="text-green-400 text-sm font-semibold mb-2">답변 중...</div>
                  <div className="w-6 h-6 border-2 border-green-400 border-t-transparent rounded-full animate-spin mx-auto"></div>
                </div>
              ) : currentPhase === 'interview_completed' ? (
                <div className="absolute top-1/2 left-1/2 transform -translate-x-1/2 -translate-y-1/2 text-center bg-black/70 rounded-lg p-4">
                  <div className="text-blue-400 text-sm font-semibold mb-2">면접 완료</div>
                  <div className="text-blue-300 text-xs">수고하셨습니다!</div>
                </div>
              ) : (
                <div className="absolute bottom-4 right-4 bg-black/70 rounded-lg p-2">
                  <div className="text-blue-300 text-sm">대기 중</div>
                </div>
              )}
              
              {/* 라이브 표시 */}
              <div className="absolute top-4 right-4 bg-green-500 text-white px-2 py-1 rounded text-xs font-medium z-10">
                AI
              </div>
            </div>
          </div>
        </div>
      </div>
    </div>
  );
};

export default InterviewGO;<|MERGE_RESOLUTION|>--- conflicted
+++ resolved
@@ -200,6 +200,7 @@
   
   // 🆕 새로운 상태들 추가
   const [currentAnswer, setCurrentAnswer] = useState('');
+  const [isLoading, setIsLoading] = useState(false);
   const [isInitialLoading, setIsInitialLoading] = useState(false); // 면접 초기 시작 로딩
   const [isSubmittingAnswer, setIsSubmittingAnswer] = useState(false); // 답변 제출 중
   const [isRestoring, setIsRestoring] = useState(true); // 복원 상태 추가
@@ -1344,12 +1345,6 @@
   };
 
   // 답변 제출 실패 시에도 unknown 상태로 복구
-<<<<<<< HEAD
-  const submitAnswer = async () => {
-    if (!currentAnswer.trim()) { return; }
-    if (isLoading) { return; }
-    if (currentPhase !== 'user_turn') { return; }
-=======
   const submitAnswer = async (directText?: string) => {
     const answerText = directText || currentAnswer.trim();
     if (!answerText) {
@@ -1367,7 +1362,6 @@
       console.log('❌ 사용자 턴이 아닙니다.');
       return;
     }
->>>>>>> f738a53f
 
     let sessionId = state.sessionId;
     if (!sessionId) {
@@ -1383,37 +1377,23 @@
     }
 
     try {
-<<<<<<< HEAD
       setIsLoading(true);
-      setIsTimerActive(false);
-      setCanSubmit(false);
-      setCanRecord(false);
-
-=======
-      setIsSubmittingAnswer(true);
       setIsTimerActive(false); // 타이머 정지
       setCanSubmit(false); // 제출 버튼 비활성화
       setCanRecord(false); // 🎤 녹음 비활성화
       // 진행 중인 녹음이 있으면 자동 중지
->>>>>>> f738a53f
       if (isRecording) {
         stopRecording();
       }
-<<<<<<< HEAD
-=======
       
       console.log('🚀 답변 제출 시작:', {
         sessionId: sessionId,
-        answer: answerText,
-        answerLength: answerText.length,
+        answer: currentAnswer,
+        answerLength: currentAnswer.length,
         timeSpent: 120 - timeLeft
       });
 
-      // 🆕 1단계: 시선 추적 영상 임시 업로드 (빠른 응답을 위해)
-      await uploadGazeVideoTemporary(sessionId);
->>>>>>> f738a53f
-
-      console.log('💬 텍스트 답변을 백엔드로 제출합니다.');
+      // 🆕 2단계: 답변 제출 (기존 로직)
       const result = await interviewApi.submitUserAnswer(
         sessionId,
         answerText,
