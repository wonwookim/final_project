--- conflicted
+++ resolved
@@ -1345,12 +1345,6 @@
   };
 
   // 답변 제출 실패 시에도 unknown 상태로 복구
-<<<<<<< HEAD
-  const submitAnswer = async () => {
-    if (!currentAnswer.trim()) { return; }
-    if (isLoading) { return; }
-    if (currentPhase !== 'user_turn') { return; }
-=======
   const submitAnswer = async (directText?: string) => {
     const answerText = directText || currentAnswer.trim();
     if (!answerText) {
@@ -1368,7 +1362,6 @@
       console.log('❌ 사용자 턴이 아닙니다.');
       return;
     }
->>>>>>> 181b1b9c
 
     let sessionId = state.sessionId;
     if (!sessionId) {
@@ -1392,20 +1385,8 @@
       if (isRecording) {
         stopRecording();
       }
-<<<<<<< HEAD
 
       console.log('💬 텍스트 답변을 백엔드로 제출합니다.');
-=======
-      
-      console.log('🚀 답변 제출 시작:', {
-        sessionId: sessionId,
-        answer: currentAnswer,
-        answerLength: currentAnswer.length,
-        timeSpent: 120 - timeLeft
-      });
-
-      // 🆕 2단계: 답변 제출 (기존 로직)
->>>>>>> 181b1b9c
       const result = await interviewApi.submitUserAnswer(
         sessionId,
         answerText,
