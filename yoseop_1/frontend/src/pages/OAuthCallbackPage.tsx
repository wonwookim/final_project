import React, { useEffect, useState, useRef, useCallback } from 'react';
import { useNavigate } from 'react-router-dom';
import { useAuth } from '../hooks/useAuth';
import LoadingSpinner from '../components/common/LoadingSpinner';
import { supabase } from '../lib/supabase';
import { tokenManager } from '../services/api';
import apiClient from '../services/api';

// API Base URL 설정
const API_BASE_URL = process.env.REACT_APP_API_URL || 'http://localhost:8000';

const OAuthCallbackPage: React.FC = () => {
  const navigate = useNavigate();
  const { checkAuthStatus } = useAuth();
  const [status, setStatus] = useState<'loading' | 'success' | 'error'>('loading');
  const [errorMessage, setErrorMessage] = useState('');
  const isProcessing = useRef(false);

  const handleOAuthCallback = useCallback(async () => {
    // 중복 실행 방지 체크
    if (isProcessing.current) {
      console.log('🚫 OAuth 콜백이 이미 처리 중입니다. 중복 실행을 방지합니다.');
      return;
    }

    isProcessing.current = true;
    
    try {
      // Supabase에서 OAuth 세션 확인
      const { data: { session }, error } = await supabase.auth.getSession();
      
      if (error) {
        throw new Error(`OAuth 세션 확인 실패: ${error.message}`);
      }

      if (!session) {
        throw new Error('OAuth 세션을 찾을 수 없습니다.');
      }

      // 백엔드에 사용자 동기화 요청
<<<<<<< HEAD
      const response = await apiClient.post('/auth/oauth/complete', {}, {
=======
      const response = await fetch(`${API_BASE_URL}/auth/oauth/complete`, {
        method: 'POST',
>>>>>>> cca2920e
        headers: {
          'Authorization': `Bearer ${session.access_token}`
        }
      });

      const userData = response.data;

      // tokenManager에 토큰과 사용자 정보 저장
      if (userData.access_token && userData.user) {
        tokenManager.setToken(userData.access_token);
        tokenManager.setUser(userData.user);
      } else {
        throw new Error('백엔드에서 토큰 또는 사용자 정보를 받지 못했습니다.');
      }

      // 인증 상태 업데이트
      await checkAuthStatus();
      setStatus('success');

      // 성공 후 홈으로 이동
      setTimeout(() => {
        navigate('/');
      }, 1500);

    } catch (error: any) {
      setErrorMessage(error.message || 'OAuth 로그인 처리 중 오류가 발생했습니다.');
      setStatus('error');

      // 실패 시 로그인 페이지로 이동
      setTimeout(() => {
        navigate('/login');
      }, 3000);
    } finally {
      // 성공/실패와 관계없이 처리 완료 표시 유지 (재실행 방지)
      // isProcessing.current = false; // 의도적으로 리셋하지 않음 (재실행 완전 방지)
    }
  }, [navigate, checkAuthStatus]);

  useEffect(() => {
    handleOAuthCallback();
  }, [handleOAuthCallback]);

  return (
    <div className="min-h-screen bg-gradient-to-br from-slate-50 via-blue-50 to-purple-50 flex items-center justify-center">
      <div className="bg-white/80 backdrop-blur-sm rounded-2xl p-8 border border-slate-200 shadow-lg text-center max-w-md w-full">
        {status === 'loading' && (
          <>
            <LoadingSpinner size="lg" color="primary" />
            <h2 className="text-xl font-bold text-slate-900 mt-4 mb-2">
              로그인 처리 중...
            </h2>
            <p className="text-slate-600">
              소셜 로그인을 완료하고 있습니다.
            </p>
          </>
        )}
        
        {status === 'success' && (
          <>
            <div className="w-16 h-16 bg-green-100 rounded-full flex items-center justify-center mx-auto mb-4">
              <svg className="w-8 h-8 text-green-600" fill="none" stroke="currentColor" viewBox="0 0 24 24">
                <path strokeLinecap="round" strokeLinejoin="round" strokeWidth={2} d="M5 13l4 4L19 7" />
              </svg>
            </div>
            <h2 className="text-xl font-bold text-slate-900 mb-2">
              로그인 완료!
            </h2>
            <p className="text-slate-600">
              메인 페이지로 이동합니다...
            </p>
          </>
        )}
        
        {status === 'error' && (
          <>
            <div className="w-16 h-16 bg-red-100 rounded-full flex items-center justify-center mx-auto mb-4">
              <svg className="w-8 h-8 text-red-600" fill="none" stroke="currentColor" viewBox="0 0 24 24">
                <path strokeLinecap="round" strokeLinejoin="round" strokeWidth={2} d="M6 18L18 6M6 6l12 12" />
              </svg>
            </div>
            <h2 className="text-xl font-bold text-slate-900 mb-2">
              로그인 실패
            </h2>
            <p className="text-slate-600 mb-4">
              {errorMessage}
            </p>
            <p className="text-sm text-slate-500">
              로그인 페이지로 돌아갑니다...
            </p>
          </>
        )}
      </div>
    </div>
  );
};

export default OAuthCallbackPage;<|MERGE_RESOLUTION|>--- conflicted
+++ resolved
@@ -4,7 +4,6 @@
 import LoadingSpinner from '../components/common/LoadingSpinner';
 import { supabase } from '../lib/supabase';
 import { tokenManager } from '../services/api';
-import apiClient from '../services/api';
 
 // API Base URL 설정
 const API_BASE_URL = process.env.REACT_APP_API_URL || 'http://localhost:8000';
@@ -38,18 +37,19 @@
       }
 
       // 백엔드에 사용자 동기화 요청
-<<<<<<< HEAD
-      const response = await apiClient.post('/auth/oauth/complete', {}, {
-=======
       const response = await fetch(`${API_BASE_URL}/auth/oauth/complete`, {
         method: 'POST',
->>>>>>> cca2920e
         headers: {
-          'Authorization': `Bearer ${session.access_token}`
+          'Authorization': `Bearer ${session.access_token}`,
+          'Content-Type': 'application/json'
         }
       });
 
-      const userData = response.data;
+      if (!response.ok) {
+        throw new Error(`사용자 동기화 실패: ${response.status}`);
+      }
+
+      const userData = await response.json();
 
       // tokenManager에 토큰과 사용자 정보 저장
       if (userData.access_token && userData.user) {
