--- conflicted
+++ resolved
@@ -1,10 +1,4 @@
 {
-<<<<<<< HEAD
-  "enabledMcpjsonServers": [
-    "supabase"
-  ],
-  "enableAllProjectMcpServers": true
-=======
   "$schema": "https://json.schemastore.org/claude-code-settings.json",
   "permissions": {
     "allow": [
@@ -22,5 +16,4 @@
   "enabledMcpjsonServers": [
     "supabase"
   ]
->>>>>>> f71c337f
 }