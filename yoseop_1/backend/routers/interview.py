from fastapi import APIRouter, Depends, HTTPException, UploadFile, File
from fastapi.responses import StreamingResponse, HTMLResponse
from typing import Optional
import logging
from typing import List
from backend.services.supabase_client import supabase_client
from backend.schemas.user import UserResponse
from schemas.interview import InterviewHistoryResponse, InterviewSettings, AnswerSubmission, CompetitionTurnSubmission, InterviewResponse, TTSRequest, STTResponse
from services.interview_service import InterviewService
from backend.services.auth_service import AuthService
from backend.services.voice_service import elevenlabs_tts_stream
import io




# 서비스 계층 사용
interview_service = InterviewService()

# AuthService 인스턴스 생성
auth_service = AuthService()

# 의존성 주입
def get_interview_service():
    return interview_service

# 로거 설정
interview_logger = logging.getLogger("interview_logger")

# APIRouter 인스턴스 생성
interview_router = APIRouter(
    prefix="/interview",
    tags=["Interview"],
)

<<<<<<< HEAD
# @interview_router.post("/start")
# async def start_interview(
#     settings: InterviewSettings,
#     service: InterviewService = Depends(get_interview_service)
# ):
#     """면접 시작 - 서비스 계층 사용"""
#     try:
#         settings_dict = {
#             "company": settings.company,
#             "position": settings.position,
#             "candidate_name": settings.candidate_name,
#             "documents": settings.documents
#         }
=======
# =================================================================
# 🚀 TTS 테스트용 임시 코드 START (나중에 이 부분을 삭제하세요)
# =================================================================
from fastapi.responses import HTMLResponse

@interview_router.get("/tts-test", response_class=HTMLResponse, summary="[테스트용] TTS 웹 페이지")
async def get_tts_test_page():
    """
    TTS API를 테스트하기 위한 간단한 HTML 페이지를 반환합니다.
    이 엔드포인트는 개발 및 디버깅 목적으로만 사용됩니다.
    """
    try:
        with open("temp_test.html", "r", encoding="utf-8") as f:
            return f.read()
    except FileNotFoundError:
        raise HTTPException(status_code=404, detail="테스트 파일을 찾을 수 없습니다: temp_test.html")
# =================================================================
# 🚀 TTS 테스트용 임시 코드 END
# =================================================================


@interview_router.post("/start")
async def start_interview(
    settings: InterviewSettings,
    service: InterviewService = Depends(get_interview_service)
):
    """면접 시작 - 서비스 계층 사용"""
    try:
        settings_dict = {
            "company": settings.company,
            "position": settings.position,
            "candidate_name": settings.candidate_name,
            "documents": settings.documents
        }
>>>>>>> fa6f406a
        
#         result = await service.start_interview(settings_dict)
#         return result
        
#     except Exception as e:
#         interview_logger.error(f"면접 시작 오류: {str(e)}")
#         raise HTTPException(status_code=500, detail=str(e))
    
# @interview_router.post("/upload")
# async def upload_document(
#     file: UploadFile = File(...),
#     service: InterviewService = Depends(get_interview_service)
# ):
#     """문서 업로드 및 분석"""
#     try:
#         content = await file.read()
#         file_data = {
#             "filename": file.filename,
#             "content": content
#         }
        
#         result = await service.upload_document(file_data)
#         return result
        
#     except Exception as e:
#         interview_logger.error(f"문서 업로드 오류: {str(e)}")
#         raise HTTPException(status_code=500, detail=str(e))

# @interview_router.get("/question")
# async def get_next_question(
#     session_id: str,
#     service: InterviewService = Depends(get_interview_service)
# ):
#     """다음 질문 가져오기 - 서비스 계층 사용"""
#     try:
#         result = await service.get_next_question(session_id)
#         return result
        
#     except Exception as e:
#         interview_logger.error(f"질문 가져오기 오류: {str(e)}")
#         raise HTTPException(status_code=500, detail=str(e))

# @interview_router.post("/answer")
# async def submit_answer(
#     answer_data: AnswerSubmission,
#     service: InterviewService = Depends(get_interview_service)
# ):
#     """답변 제출 - 서비스 계층 사용"""
#     try:
#         answer_dict = {
#             "session_id": answer_data.session_id,
#             "answer": answer_data.answer,
#             "time_spent": answer_data.time_spent
#         }
        
#         result = await service.submit_answer(answer_dict)
#         return result
        
#     except Exception as e:
#         interview_logger.error(f"답변 제출 오류: {str(e)}")
#         raise HTTPException(status_code=500, detail=str(e))

# AI 경쟁 모드 엔드포인트

@interview_router.post("/ai/start")
async def start_ai_competition(
    settings: InterviewSettings,
    service: InterviewService = Depends(get_interview_service)
):
    """AI 지원자와의 경쟁 면접 시작"""
    try:
        # 🐛 디버깅: FastAPI에서 받은 설정값 로깅
        interview_logger.info(f"🐛 FastAPI DEBUG: 받은 settings = {settings.dict()}")
        interview_logger.info(f"🐛 FastAPI DEBUG: use_interviewer_service = {settings.use_interviewer_service}")
        
        # 🆕 posting_id가 있으면 DB에서 실제 채용공고 정보를 가져와서 사용
        if settings.posting_id:
            from backend.services.existing_tables_service import existing_tables_service
            posting_info = await existing_tables_service.get_posting_by_id(settings.posting_id)
            
            if posting_info:
                interview_logger.info(f"📋 실제 채용공고 사용: posting_id={settings.posting_id}")
                interview_logger.info(f"   회사: {posting_info.get('company', {}).get('name', 'Unknown')}")
                interview_logger.info(f"   직무: {posting_info.get('position', {}).get('position_name', 'Unknown')}")
                
                settings_dict = {
                    "company": posting_info.get('company', {}).get('name', settings.company),
                    "position": posting_info.get('position', {}).get('position_name', settings.position),
                    "candidate_name": settings.candidate_name,
                    "posting_id": settings.posting_id,
                    "company_id": posting_info.get('company_id'),
                    "position_id": posting_info.get('position_id'),
                    "use_interviewer_service": settings.use_interviewer_service  # 🎯 플래그 포함
                }
            else:
                interview_logger.warning(f"⚠️ 채용공고를 찾을 수 없음: posting_id={settings.posting_id}, fallback to original")
                settings_dict = {
                    "company": settings.company,
                    "position": settings.position,
                    "candidate_name": settings.candidate_name,
                    "use_interviewer_service": settings.use_interviewer_service  # 🎯 플래그 포함
                }
        else:
            # 기존 방식: company/position 문자열 사용
            settings_dict = {
                "company": settings.company,
                "position": settings.position,
                "candidate_name": settings.candidate_name,
                "use_interviewer_service": settings.use_interviewer_service  # 🎯 플래그 포함
            }
        
        # 🐛 디버깅: 서비스에 전달할 settings_dict 로깅
        interview_logger.info(f"🐛 FastAPI DEBUG: 서비스에 전달할 settings_dict = {settings_dict}")
        
        result = await service.start_ai_competition(settings_dict)
        return result
        
    except Exception as e:
        interview_logger.error(f"AI 경쟁 면접 시작 오류: {str(e)}")
        raise HTTPException(status_code=500, detail=str(e))

@interview_router.get("/ai-answer/{session_id}/{question_id}")
async def get_ai_answer(
    session_id: str,
    question_id: str,
    service: InterviewService = Depends(get_interview_service)
):
    """AI 지원자의 답변 생성"""
    try:
        result = await service.get_ai_answer(session_id, question_id)
        return result
        
    except Exception as e:
        interview_logger.error(f"AI 답변 생성 오류: {str(e)}")
        raise HTTPException(status_code=500, detail=str(e))

@interview_router.post("/comparison/turn")
async def process_competition_turn(
    submission: CompetitionTurnSubmission,
    service: InterviewService = Depends(get_interview_service)
):
    """경쟁 면접 통합 턴 처리"""
    try:
        result = await service.process_competition_turn(
            submission.comparison_session_id,
            submission.answer
        )
        return result
    except Exception as e:
        interview_logger.error(f"경쟁 면접 턴 처리 API 오류: {str(e)}")
        raise HTTPException(status_code=500, detail=str(e))

# 🚀 새로운 턴제 면접 엔드포인트
@interview_router.post("/turn-based/start")
async def start_turn_based_interview(
    settings: InterviewSettings,
    service: InterviewService = Depends(get_interview_service)
):
    """턴제 면접 시작 - 새로운 InterviewerService 사용"""
    try:
        settings_dict = {
            "company": settings.company,
            "position": settings.position,
            "candidate_name": settings.candidate_name
        }
        
        result = await service.start_turn_based_interview(settings_dict)
        return result
        
    except Exception as e:
        interview_logger.error(f"턴제 면접 시작 오류: {str(e)}")
        raise HTTPException(status_code=500, detail=str(e))

@interview_router.get("/turn-based/question/{session_id}")
async def get_turn_based_question(
    session_id: str,
    user_answer: Optional[str] = None,
    service: InterviewService = Depends(get_interview_service)
):
    """턴제 면접 다음 질문 가져오기"""
    try:
        result = await service.get_turn_based_question(session_id, user_answer)
        return result
        
    except Exception as e:
        interview_logger.error(f"턴제 질문 가져오기 오류: {str(e)}")
        raise HTTPException(status_code=500, detail=str(e))

# 🟢 GET /interview/history – 내 면접 기록 조회
@interview_router.get("/history", response_model=List[InterviewResponse])
async def get_interview_history(current_user: UserResponse = Depends(auth_service.get_current_user)):
    """현재 인증된 사용자의 면접 기록을 Supabase에서 조회합니다."""
    res = supabase_client.client.from_("interview").select("*").eq("user_id", current_user.user_id).execute()
    
    if not res.data:
        raise HTTPException(status_code=404, detail="No interview history found")
    
    return res.data


@interview_router.get("/history/{interview_id}", response_model=List[InterviewHistoryResponse])
async def get_interview_results(
    interview_id: int,
    current_user: UserResponse = Depends(auth_service.get_current_user)
):
    """현재 로그인한 유저의 특정 면접 기록 조회"""
    res = supabase_client.client.from_("history_detail") \
        .select("*") \
        .eq("interview_id", interview_id) \
        .execute()
        # .eq("user_id", current_user.user_id) \
    
    if not res.data:
        raise HTTPException(status_code=404, detail="Interview not found")
    
    return res.data

# 🟢 POST /interview/tts
@interview_router.post("/tts")
async def text_to_speech_elevenlabs(req: TTSRequest):
    # 로그 추가
    interview_logger.info(f"TTS 요청 수신: voice_id='{req.voice_id}', text='{req.text[:50]}...'")

    # 빈 텍스트 유효성 검사
    if not req.text or not req.text.strip():
        raise HTTPException(status_code=400, detail="TTS를 위한 텍스트 내용이 비어있습니다.")

    try:
        audio_bytes = await elevenlabs_tts_stream(req.text, req.voice_id)
        return StreamingResponse(io.BytesIO(audio_bytes), media_type="audio/mpeg")
    except HTTPException as e:
        # voice_service에서 발생한 HTTPException을 그대로 전달
        interview_logger.error(f"TTS API 오류 발생: {e.status_code} - {e.detail}")
        raise e
    except Exception as e:
        # 그 외 예기치 않은 오류 처리
        interview_logger.error(f"TTS 처리 중 예기치 않은 오류: {str(e)}")
        raise HTTPException(status_code=500, detail="TTS 처리 중 서버 오류가 발생했습니다.")

# 🟢 POST /interview/stt
@interview_router.post("/stt", response_model=STTResponse)
async def speech_to_text(file: UploadFile = File(...)):
    pass<|MERGE_RESOLUTION|>--- conflicted
+++ resolved
@@ -9,6 +9,7 @@
 from services.interview_service import InterviewService
 from backend.services.auth_service import AuthService
 from backend.services.voice_service import elevenlabs_tts_stream
+from fastapi.responses import HTMLResponse
 import io
 
 
@@ -33,7 +34,6 @@
     tags=["Interview"],
 )
 
-<<<<<<< HEAD
 # @interview_router.post("/start")
 # async def start_interview(
 #     settings: InterviewSettings,
@@ -47,11 +47,10 @@
 #             "candidate_name": settings.candidate_name,
 #             "documents": settings.documents
 #         }
-=======
 # =================================================================
 # 🚀 TTS 테스트용 임시 코드 START (나중에 이 부분을 삭제하세요)
 # =================================================================
-from fastapi.responses import HTMLResponse
+
 
 @interview_router.get("/tts-test", response_class=HTMLResponse, summary="[테스트용] TTS 웹 페이지")
 async def get_tts_test_page():
@@ -67,22 +66,6 @@
 # =================================================================
 # 🚀 TTS 테스트용 임시 코드 END
 # =================================================================
-
-
-@interview_router.post("/start")
-async def start_interview(
-    settings: InterviewSettings,
-    service: InterviewService = Depends(get_interview_service)
-):
-    """면접 시작 - 서비스 계층 사용"""
-    try:
-        settings_dict = {
-            "company": settings.company,
-            "position": settings.position,
-            "candidate_name": settings.candidate_name,
-            "documents": settings.documents
-        }
->>>>>>> fa6f406a
         
 #         result = await service.start_interview(settings_dict)
 #         return result
