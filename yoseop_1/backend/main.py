#!/usr/bin/env python3
"""
FastAPI 기반 AI 면접 시스템
새로운 서비스 계층 구조 적용
"""

from fastapi import FastAPI, HTTPException, UploadFile, File, Depends, BackgroundTasks
from fastapi.middleware.cors import CORSMiddleware
from fastapi.staticfiles import StaticFiles
from fastapi.responses import HTMLResponse, FileResponse
from pydantic import BaseModel
from typing import List, Optional, Dict, Any
import asyncio
import os
import sys
import json
from datetime import datetime
import uuid
from pathlib import Path
import time

# 프로젝트 루트 경로 추가
sys.path.append(os.path.dirname(os.path.dirname(os.path.abspath(__file__))))

# 새로운 서비스 계층 사용
from backend.services.interview_service import InterviewService

# 기존 시스템 (필요 시 사용)
from llm.shared.config import config
from llm.shared.logging_config import interview_logger, performance_logger
from llm.shared.constants import ALLOWED_FILE_EXTENSIONS, MAX_FILE_SIZE
from llm.shared.models import QuestionType, QuestionAnswer
from llm.candidate.quality_controller import QualityLevel
from llm.core.llm_manager import LLMProvider

# 데이터베이스 확장 임포트
try:
    from extensions.database_integration import database_router
    from extensions.migration_api import migration_router
    from routers.user import user_router
    from routers.resume import resume_router
    from routers.history import history_router
<<<<<<< HEAD
    from routers.auth import auth_router
=======
    from routers.company import company_router
    from routers.posting import posting_router
>>>>>>> 55bbd030

    DATABASE_ENABLED = True
    print("✅ 데이터베이스 확장 로드 성공")
    print("✅ 마이그레이션 API 로드 성공")
    print("✅ 인증 라우터 로드 성공")
except ImportError as e:
    DATABASE_ENABLED = False
    print(f"⚠️ 데이터베이스 확장 로드 실패: {e}")
    print("   메모리 기반 모드로 실행됩니다.")

# FastAPI 앱 초기화
app = FastAPI(
    title="Beta-GO Interview API",
    description="AI 기반 개인화된 면접 시스템",
    version="2.0.0",
    docs_url="/docs",
    redoc_url="/redoc"
)

# CORS 설정
app.add_middleware(
    CORSMiddleware,
    allow_origins=["*"],  # 개발 환경에서만 사용
    allow_credentials=True,
    allow_methods=["*"],
    allow_headers=["*"],
)

# 데이터베이스 라우터 등록
if DATABASE_ENABLED:
    app.include_router(database_router)
    app.include_router(migration_router)
    app.include_router(user_router)
    app.include_router(resume_router)
    app.include_router(history_router)
<<<<<<< HEAD
    app.include_router(auth_router)
=======
    app.include_router(company_router)
    app.include_router(posting_router)
>>>>>>> 55bbd030
    print("✅ 데이터베이스 API 라우터 등록 완료")
    print("✅ 마이그레이션 API 라우터 등록 완료")
    print("✅ 인증 API 라우터 등록 완료")

# 서비스 계층 사용
interview_service = InterviewService()

# Pydantic 모델 정의
class InterviewSettings(BaseModel):
    """면접 설정 모델"""
    company: str
    position: str
    mode: str
    difficulty: str = "중간"
    candidate_name: str
    documents: Optional[List[str]] = None
    posting_id: Optional[int] = None  # 🆕 채용공고 ID - 지정되면 실제 DB 데이터 사용
    use_interviewer_service: Optional[bool] = False  # 🎯 InterviewerService 사용 플래그

class QuestionRequest(BaseModel):
    """질문 요청 모델"""
    session_id: str
    question_index: int

class AnswerSubmission(BaseModel):
    """답변 제출 모델"""
    session_id: str
    question_id: str
    answer: str
    time_spent: int

class InterviewResult(BaseModel):
    """면접 결과 모델"""
    session_id: str
    total_score: int
    category_scores: Dict[str, int]
    detailed_feedback: List[Dict]
    recommendations: List[str]

class ComparisonAnswerSubmission(BaseModel):
    """비교 면접 답변 제출 모델"""
    comparison_session_id: str
    answer: str

class AITurnRequest(BaseModel):
    """AI 턴 처리 요청 모델"""
    comparison_session_id: str
    step: str = "question"  # "question" 또는 "answer"

# 의존성 주입
def get_interview_service():
    return interview_service

# API 엔드포인트

@app.get("/")
async def root():
    """루트 엔드포인트 - API 정보 반환"""
    return {
        "message": "Beta-GO Interview API",
        "version": "2.0.0",
        "status": "running",
        "docs": "/docs",
        "health": "/health"
    }

@app.get("/health")
async def health_check():
    """서버 상태 확인"""
    return {"status": "healthy", "timestamp": datetime.now()}

@app.post("/api/interview/start")
async def start_interview(
    settings: InterviewSettings,
    service: InterviewService = Depends(get_interview_service)
):
    """면접 시작 - 서비스 계층 사용"""
    try:
        settings_dict = {
            "company": settings.company,
            "position": settings.position,
            "candidate_name": settings.candidate_name,
            "documents": settings.documents
        }
        
        result = await service.start_interview(settings_dict)
        return result
        
    except Exception as e:
        interview_logger.error(f"면접 시작 오류: {str(e)}")
        raise HTTPException(status_code=500, detail=str(e))

@app.post("/api/interview/upload")
async def upload_document(
    file: UploadFile = File(...),
    service: InterviewService = Depends(get_interview_service)
):
    """문서 업로드 및 분석"""
    try:
        content = await file.read()
        file_data = {
            "filename": file.filename,
            "content": content
        }
        
        result = await service.upload_document(file_data)
        return result
        
    except Exception as e:
        interview_logger.error(f"문서 업로드 오류: {str(e)}")
        raise HTTPException(status_code=500, detail=str(e))

@app.get("/api/interview/question")
async def get_next_question(
    session_id: str,
    service: InterviewService = Depends(get_interview_service)
):
    """다음 질문 가져오기 - 서비스 계층 사용"""
    try:
        result = await service.get_next_question(session_id)
        return result
        
    except Exception as e:
        interview_logger.error(f"질문 가져오기 오류: {str(e)}")
        raise HTTPException(status_code=500, detail=str(e))

@app.post("/api/interview/answer")
async def submit_answer(
    answer_data: AnswerSubmission,
    service: InterviewService = Depends(get_interview_service)
):
    """답변 제출 - 서비스 계층 사용"""
    try:
        answer_dict = {
            "session_id": answer_data.session_id,
            "answer": answer_data.answer,
            "time_spent": answer_data.time_spent
        }
        
        result = await service.submit_answer(answer_dict)
        return result
        
    except Exception as e:
        interview_logger.error(f"답변 제출 오류: {str(e)}")
        raise HTTPException(status_code=500, detail=str(e))

@app.get("/api/interview/results/{session_id}")
async def get_interview_results(
    session_id: str,
    service: InterviewService = Depends(get_interview_service)
):
    """면접 결과 조회"""
    try:
        result = await service.get_interview_results(session_id)
        return result
        
    except Exception as e:
        interview_logger.error(f"결과 조회 오류: {str(e)}")
        raise HTTPException(status_code=500, detail=str(e))

# 채용공고 관련 엔드포인트

@app.get("/api/postings")
async def get_all_postings():
    """모든 채용공고 조회 (회사, 직무 정보 포함)"""
    try:
        from database.services.existing_tables_service import existing_tables_service
        postings = await existing_tables_service.get_all_postings()
        
        # 실제 DB 구조에 맞게 단순화된 데이터 구조
        formatted_postings = []
        for posting in postings:
            formatted_posting = {
                "posting_id": posting.get("posting_id"),
                "company_id": posting.get("company_id"),
                "position_id": posting.get("position_id"),
                "company": posting.get("company", {}).get("name", "Unknown Company"),
                "position": posting.get("position", {}).get("position_name", "Unknown Position"),
                "content": posting.get("content", f"{posting.get('company', {}).get('name', '')} {posting.get('position', {}).get('position_name', '')} 채용공고")
            }
            formatted_postings.append(formatted_posting)
        
        interview_logger.info(f"📋 채용공고 {len(formatted_postings)}개 조회 완료")
        return {"postings": formatted_postings}
        
    except Exception as e:
        interview_logger.error(f"채용공고 조회 오류: {str(e)}")
        # Fallback: 더미 데이터 반환
        return {"postings": []}

@app.get("/api/postings/{posting_id}")
async def get_posting_by_id(posting_id: int):
    """특정 채용공고 상세 조회"""
    try:
        from database.services.existing_tables_service import existing_tables_service
        posting = await existing_tables_service.get_posting_by_id(posting_id)
        
        if not posting:
            raise HTTPException(status_code=404, detail="채용공고를 찾을 수 없습니다")
        
        formatted_posting = {
            "posting_id": posting.get("posting_id"),
            "company_id": posting.get("company_id"),
            "position_id": posting.get("position_id"),
            "company": posting.get("company", {}).get("name", "Unknown Company"),
            "position": posting.get("position", {}).get("position_name", "Unknown Position"),
            "content": posting.get("content", f"{posting.get('company', {}).get('name', '')} {posting.get('position', {}).get('position_name', '')} 상세 채용공고")
        }
        
        interview_logger.info(f"📋 채용공고 상세 조회: posting_id={posting_id}")
        return formatted_posting
        
    except HTTPException:
        raise
    except Exception as e:
        interview_logger.error(f"채용공고 상세 조회 오류: {str(e)}")
        raise HTTPException(status_code=500, detail=str(e))

# AI 경쟁 모드 엔드포인트

@app.post("/api/interview/ai/start")
async def start_ai_competition(
    settings: InterviewSettings,
    service: InterviewService = Depends(get_interview_service)
):
    """AI 지원자와의 경쟁 면접 시작"""
    try:
        # 🐛 디버깅: FastAPI에서 받은 설정값 로깅
        interview_logger.info(f"🐛 FastAPI DEBUG: 받은 settings = {settings.dict()}")
        interview_logger.info(f"🐛 FastAPI DEBUG: use_interviewer_service = {settings.use_interviewer_service}")
        
        # 🆕 posting_id가 있으면 DB에서 실제 채용공고 정보를 가져와서 사용
        if settings.posting_id:
            from database.services.existing_tables_service import existing_tables_service
            posting_info = await existing_tables_service.get_posting_by_id(settings.posting_id)
            
            if posting_info:
                interview_logger.info(f"📋 실제 채용공고 사용: posting_id={settings.posting_id}")
                interview_logger.info(f"   회사: {posting_info.get('company', {}).get('name', 'Unknown')}")
                interview_logger.info(f"   직무: {posting_info.get('position', {}).get('position_name', 'Unknown')}")
                
                settings_dict = {
                    "company": posting_info.get('company', {}).get('name', settings.company),
                    "position": posting_info.get('position', {}).get('position_name', settings.position),
                    "candidate_name": settings.candidate_name,
                    "posting_id": settings.posting_id,
                    "company_id": posting_info.get('company_id'),
                    "position_id": posting_info.get('position_id'),
                    "use_interviewer_service": settings.use_interviewer_service  # 🎯 플래그 포함
                }
            else:
                interview_logger.warning(f"⚠️ 채용공고를 찾을 수 없음: posting_id={settings.posting_id}, fallback to original")
                settings_dict = {
                    "company": settings.company,
                    "position": settings.position,
                    "candidate_name": settings.candidate_name,
                    "use_interviewer_service": settings.use_interviewer_service  # 🎯 플래그 포함
                }
        else:
            # 기존 방식: company/position 문자열 사용
            settings_dict = {
                "company": settings.company,
                "position": settings.position,
                "candidate_name": settings.candidate_name,
                "use_interviewer_service": settings.use_interviewer_service  # 🎯 플래그 포함
            }
        
        # 🐛 디버깅: 서비스에 전달할 settings_dict 로깅
        interview_logger.info(f"🐛 FastAPI DEBUG: 서비스에 전달할 settings_dict = {settings_dict}")
        
        result = await service.start_ai_competition(settings_dict)
        return result
        
    except Exception as e:
        interview_logger.error(f"AI 경쟁 면접 시작 오류: {str(e)}")
        raise HTTPException(status_code=500, detail=str(e))

@app.get("/api/interview/ai-answer/{session_id}/{question_id}")
async def get_ai_answer(
    session_id: str,
    question_id: str,
    service: InterviewService = Depends(get_interview_service)
):
    """AI 지원자의 답변 생성"""
    try:
        result = await service.get_ai_answer(session_id, question_id)
        return result
        
    except Exception as e:
        interview_logger.error(f"AI 답변 생성 오류: {str(e)}")
        raise HTTPException(status_code=500, detail=str(e))

@app.post("/api/interview/comparison/user-turn")
async def submit_comparison_user_turn(
    answer_data: ComparisonAnswerSubmission,
    service: InterviewService = Depends(get_interview_service)
):
    """비교 면접 사용자 턴 답변 제출"""
    try:
        answer_dict = {
            "comparison_session_id": answer_data.comparison_session_id,
            "answer": answer_data.answer
        }
        
        result = await service.submit_comparison_user_turn(answer_dict)
        return result
        
    except Exception as e:
        interview_logger.error(f"사용자 턴 제출 오류: {str(e)}")
        raise HTTPException(status_code=500, detail=str(e))

@app.post("/api/interview/comparison/ai-turn")
async def process_comparison_ai_turn(
    ai_turn_data: AITurnRequest,
    service: InterviewService = Depends(get_interview_service)
):
    """비교 면접 AI 턴 처리"""
    try:
        turn_dict = {
            "comparison_session_id": ai_turn_data.comparison_session_id,
            "step": ai_turn_data.step
        }
        
        result = await service.process_comparison_ai_turn(turn_dict)
        return result
        
    except Exception as e:
        interview_logger.error(f"AI 턴 처리 오류: {str(e)}")
        raise HTTPException(status_code=500, detail=str(e))

@app.get("/api/interview/history")
async def get_interview_history(
    user_id: Optional[str] = None,
    service: InterviewService = Depends(get_interview_service)
):
    """면접 기록 조회"""
    try:
        result = await service.get_interview_history(user_id)
        return result
        
    except Exception as e:
        interview_logger.error(f"기록 조회 오류: {str(e)}")
        raise HTTPException(status_code=500, detail=str(e))

# 🚀 새로운 턴제 면접 엔드포인트

@app.post("/api/interview/turn-based/start")
async def start_turn_based_interview(
    settings: InterviewSettings,
    service: InterviewService = Depends(get_interview_service)
):
    """턴제 면접 시작 - 새로운 InterviewerService 사용"""
    try:
        settings_dict = {
            "company": settings.company,
            "position": settings.position,
            "candidate_name": settings.candidate_name
        }
        
        result = await service.start_turn_based_interview(settings_dict)
        return result
        
    except Exception as e:
        interview_logger.error(f"턴제 면접 시작 오류: {str(e)}")
        raise HTTPException(status_code=500, detail=str(e))

@app.get("/api/interview/turn-based/question/{session_id}")
async def get_turn_based_question(
    session_id: str,
    user_answer: Optional[str] = None,
    service: InterviewService = Depends(get_interview_service)
):
    """턴제 면접 다음 질문 가져오기"""
    try:
        result = await service.get_turn_based_question(session_id, user_answer)
        return result
        
    except Exception as e:
        interview_logger.error(f"턴제 질문 가져오기 오류: {str(e)}")
        raise HTTPException(status_code=500, detail=str(e))

if __name__ == "__main__":
    import uvicorn
    
    print("🚀 Beta-GO Interview FastAPI 시작!")
    print("📱 브라우저에서 http://localhost:8000 접속")
    print("📚 API 문서: http://localhost:8000/docs")
    
    uvicorn.run(
        "main:app",
        host="0.0.0.0",
        port=8000,
        reload=True,
        log_level="info"
    )<|MERGE_RESOLUTION|>--- conflicted
+++ resolved
@@ -40,12 +40,9 @@
     from routers.user import user_router
     from routers.resume import resume_router
     from routers.history import history_router
-<<<<<<< HEAD
     from routers.auth import auth_router
-=======
     from routers.company import company_router
     from routers.posting import posting_router
->>>>>>> 55bbd030
 
     DATABASE_ENABLED = True
     print("✅ 데이터베이스 확장 로드 성공")
@@ -81,12 +78,9 @@
     app.include_router(user_router)
     app.include_router(resume_router)
     app.include_router(history_router)
-<<<<<<< HEAD
     app.include_router(auth_router)
-=======
     app.include_router(company_router)
     app.include_router(posting_router)
->>>>>>> 55bbd030
     print("✅ 데이터베이스 API 라우터 등록 완료")
     print("✅ 마이그레이션 API 라우터 등록 완료")
     print("✅ 인증 API 라우터 등록 완료")
